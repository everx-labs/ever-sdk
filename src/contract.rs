--- conflicted
+++ resolved
@@ -133,12 +133,6 @@
     pub fn load(id: AccountId) -> SdkResult<Box<Stream<Item = Option<Contract>, Error = SdkError>>> {
         let map = db_helper::load_record(CONTRACTS_TABLE_NAME, &id_to_string(&id))?
             .and_then(|val| {
-<<<<<<< HEAD
-                let acc: ton_block::Account = serde_json::from_value(val)
-                    .map_err(|err| SdkErrorKind::InvalidData(format!("error parsing account: {}", err)))?;
-
-                Ok(Contract { acc })
-=======
                 if val == serde_json::Value::Null {
                     Ok(None)
                 } else {
@@ -147,17 +141,12 @@
 
                     Ok(Some(Contract { acc }))
                 }
->>>>>>> 671cd78c
             });
 
         Ok(Box::new(map))
     }
 
-<<<<<<< HEAD
     pub fn call<TIn, TOut>(id: AccountId, func: String, input: TIn, key_pair: Option<&Keypair>)
-=======
-    pub fn call<TIn, TOut>(id: AccountId, input: TIn, key_pair: Option<&Keypair>)
->>>>>>> 671cd78c
         -> SdkResult<Box<dyn Stream<Item = ContractCallState, Error = SdkError>>>
         where 
             TIn: ABIInParameter + ABITypeSignature,
@@ -175,11 +164,7 @@
         Self::subscribe_updates(msg_id)
     }
 
-<<<<<<< HEAD
     pub fn construct_call_message<TIn, TOut>(id: AccountId, func: String, input: TIn, key_pair: Option<&Keypair>)
-=======
-    pub fn construct_call_message<TIn, TOut>(id: AccountId, input: TIn, key_pair: Option<&Keypair>)
->>>>>>> 671cd78c
         -> SdkResult<(Vec<u8>, MessageId)>
         where 
             TIn: ABIInParameter + ABITypeSignature,
