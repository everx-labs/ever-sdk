--- conflicted
+++ resolved
@@ -5,15 +5,12 @@
 ## [1.10.0] – 2021-02-28
 
 ### New
-<<<<<<< HEAD
 - Add optional field `src_address` to `ParamsOfEncodeInternalMessage`.
+- Field `abi` in `ParamsOfEncodeInternalMessage` is optional and can be `None` if `call_set` and `deploy_set` are  `None`.
+- `boc.encode_boc` function provides ability to build and serialize any custom tree of cells.
+  Application can use several base Builder serialization primitives like integers, bitstrings
+  and nested cells.
 - `boc.get_blockchain_config` function can extract blockchain configuration from key block and also
-=======
-- `boc.encode_boc` function provides ability to build and serialize any custom tree of cells.
-  Application can use several base Builder serialization primitives like integers, bitstrings 
-  and nested cells.
-- `boc.get_blockchain_config` function can extract blockchain configuration from key block and also 
->>>>>>> 7572a2e3
 from zerostate.
 - `tvm` module functions download current blockchain configuration if `net` is initialized with
 DApp Server endpoints. Otherwise default configuration is used.
@@ -25,7 +22,6 @@
 
 ### Changed
 - Both `call_set` and `deploy_set` in `ParamsOfEncodeInternalMessage` can be omitted. In this case `encode_internal_message` generates internal message with empty body.
-- Field `abi` in `ParamsOfEncodeInternalMessage` is optional and can be `None` if `call_set` and `deploy_set` are `None`.
 - **Debot Module**:
     - `send` function accepts one argument - serialized internal message as string encoded into base64.
 
