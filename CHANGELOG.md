--- conflicted
+++ resolved
@@ -1,24 +1,19 @@
 # Release Notes
 
 All notable changes to this project will be documented in this file.
-<<<<<<< HEAD
+
 ## [1.14.0] – 2021-04-20
 
 ### New
+
 - **Debot module**:
     - implementation of Network DeBot interface in DEngine.
-### Fixed
+    
+### Fixed
+
 - **Debot module**:
     - fixed bug in Json interface with supporting nested structures and arrays of structures.
     - fixed bug in Json interface with keys containing hyphens.
-## [1.13.0] – 2021-04-01
-
-### New
-- `net.query_counterparties` funtion for quering account counterparties and last messages info. Subscrition to counterparties collection is available via `net.subscribe_collection` function.
-- **Debot module**:
-    - implementation of `Json` DeBot interface in DEngine.
-
-=======
 
 ## [1.13.0] – 2021-04-15
 
@@ -39,7 +34,6 @@
   
 - **Debot module**:
     - Implementation of `Json` DeBot interface in DEngine.
->>>>>>> ed75f9d1
 
 ### Fixed
 
