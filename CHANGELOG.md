--- conflicted
+++ resolved
@@ -2,20 +2,14 @@
 
 All notable changes to this project will be documented in this file.
 
-<<<<<<< HEAD
 ## [1.19.0] – 2021-07-06
-### New
-- Added `get_address_type` function, which validates address and returns its type.
-=======
-## [1.19.0] – 2021-07-02
-
-### New
-
+
+### New
+- `get_address_type` function, which validates address and returns its type.
 - `decode_account_data` function in `abi` module converts account data BOC into JSON representation according to ABI 2.1. See documentation.
 
 ### Fixed
 - Search of the first master blocks during the network start period was fixed in blocks and transactions iterators
->>>>>>> 05d9ef7b
 
 ## [1.18.0] – 2021-06-26
 
