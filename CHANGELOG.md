# Release Notes

All notable changes to this project will be documented in this file.

## [1.43.0] – 2023-03-30

### New

- `network.network_retries_count` config parameter is finally deprecated and not used in SDK.
<<<<<<< HEAD
  `max_reconnect_timeout` is used instead
- Message monitoring errors received by subscription are returned from
  `processing.fetch_next_monitor_results` function
- Message monitor buffers new messages for delayed start of the subscription. New subscription
  starts when 1 second has passed since the last addition or when 5 seconds has passed since last sending
- Message monitor uses more than one subscription.  

 
=======
`max_reconnect_timeout` is used instead
- Message monitoring erros received by subscription are returned from
`processing.fetch_next_monitor_results` function
- Version of `ton_types` upped to 2.0.0
- Fixed code for changed dependencies api

>>>>>>> 59ca6951
## [1.42.1] – 2023-03-23

### Fixed

- Client was notified about every REMP status timeout. Now it is notified only once when fallback 
scenario is started

## [1.42.0] – 2023-03-22

### New

- Added message monitoring functions to the `processing` module: `monitor_messages`, 
    `fetch_next_monitor_results`, `get_monitor_info`, `cancel_monitor****`.
- Added `processing.send_messages` function.
- Improved error resolving for deleted accounts
- `net.first_remp_status_timeout` config parameter default value set to 1 ms in order to start 
fallback scenario together with REMP statuses processing while REMP is not properly tuned yet.
- Network errors are returned on subscription creation if occured

### Fixed

- `ParamsOfSubscribe` was not public.
- `subscribe` did not trim subscription query text. It is required for some graphql servers 
  expecting that query text starts from operation text.

## [1.41.1] – 2023-03-14

### Fixed

- `api_derive` compilation errors
- 

## [1.41.0] – 2023-01-18

### New

- `CapSignatureWithId` capability is supported.
  
    Network signature ID is used by VM in signature verifying instructions if capability
    `CapSignatureWithId` is enabled in blockchain configuration parameters.     
    
    This parameter should be set to `global_id` field from any blockchain block if network can 
    not be reached at the moment of message encoding and the message is aimed to be sent into 
    network with `CapSignatureWithId` enabled. Otherwise signature ID is detected automatically 
    inside message encoding functions.   
    ***Overwrite priority: ExecutionOptions.signature_id -> ClientConfig.network.signature_id -> last network block***

    - `ClientConfig.network.signature_id` optional parameter is added. Specify it in case of offline work for all message signing operations to use. 
    - `ExecutionOptions` is extended with `signature_id` optional parameter. Specify locally for a particular `run_tvm` or `run_executor` call. 
   - `net.get_signature_id` function returns `global_id` if `CapSignatureWithId` capability is enabled,

- `message_id` and `message_dst` fields are added to all `ProcessingEvent` variants
- Config parameter `binding: { library: string, version: string }`. Binding authors should define 
   this parameter at context initialization.
- `tonclient-binding-library` and `tonclient-binding-version` GraphQL request headers. [Read more here](https://github.com/tonlabs/ever-sdk/blob/master/docs/for-binding-developers/json_interface.md#bindings)
- `Error.data.binding_library` and `Error.data.binding_version` error data fields. [Read more here](https://github.com/tonlabs/ever-sdk/blob/master/docs/for-binding-developers/json_interface.md#bindings)
  
### Client breaking changes
- `abi.get_signature_data` function ouput parameter `hash` is renamed to `unsigned` for consistency with other crypto functions parameters
  
### Possible breaking change on binding side
- Changed type of the `dictionary` parameter or mnemonic crypto functions and crypto config.
  Now it uses `MnemonicDictionary` enum type instead of `number`. `MnemonicDictionary` numeric 
  constants are compatible with previous values. 

### Deprecated
- `debot` engine module is deprecated. Debot engine development has migrated to a separate repository (soon will be published). So, in order to reduce sdk binary size, we will remove `debot` engine module from sdk in the next releases. 

## [1.40.0] – 2023-01-11

### New

- `abi.get_signature_data` function that returns signature from message and hash to verify the signature

### Improvement

- local endpoints with port specified are expanded with `http` protocol instead of `https` (e.g.
`localhost:8033` in expanded to `http://localhost:8033/graphql`)

## [1.39.0] – 2022-12-07

### Improvement

- Resolved endpoints are cached for 10 minutes so subsequent messages sent will not require
additional server request

- Queries are retried in case of network errors when websocket connection is used

- `WaitForTimeout` error code (607) is returned in case of `wait_for_transaction` function was 
successfully executed but expected data did not appeared during the specified timeout

- `timeout` parameter in `net.query_transaction_tree` behaviour changed. Now value 0 indicates that
no time limit should be used and function will wait for all transactions execution

### New

- `transaction_max_count` parameter in `net.query_transaction_tree` which controls the count of
transaction to be awaited and returned

- `data_layout` and `function_name` parameters in `abi.decode_message` and `abi.decode_message_body` 
that can be used to decode responsible function output and optimize message decoding by strict layout check

### Fixed

- `abi.encode_initial_data` function properly creates data in case of public key omitted.
  Now `abi.encode_initial_data` call without initial data values and public key creates
  the same data as compiled tvc

- Graphql error messages with HTTP response 400 was skipped (was not propagated to
  the SDK client application).

- Several misspelling.

- Message processing freeze in case of large amount of messages parallel processing using Websocket
connection

- Websocket interaction thread panic

- **Debot module**:
    - fill hash argument in `SDK.signHash` method with leading zeroes up to 32 bytes.

## [1.38.1] – 2022-11-10

### Improvement

- Additional info query is removed from `send_message` to minimize API usage

### Fixed

- Error code `Unauthorized` is returned from all network functions in case of authentication failure
- Server connection attempt is not retried in case of authentication failure

### New

## [1.38.0] – 2022-10-06

### New

- **Debot module**:
    - ABI specification v2.3 is supported in DEngine.
    - Supported flags `OVERRIDE_TS`, `OVERRIDE_EXPT`, `ASYNC_CALL` for external messages in DEngine.

### Improvement

- Support cookies in net module for std mode (not wasm)
- Remove network aliases (main, dev, main.ton.dev, net.ton.dev)
- No balancing logic in case of 1 endpoint + removed the check of REMP support on backend during
  client initialization.
  These changes will make client initialization faster -> CLI tools that use SDK will work faster,
  web pages will load initial data faster.
- Changed 401 error message to response message from API
- Tests improvements: cryptobox tests made stable

## [1.37.2] – 2022-08-10

### New

- `crypto.encryption_box_get_info` returns nacl box public key in `info.public` field.
- Gosh instruction are supported in local VM and executor:
    - execute_diff
    - execute_diff_patch_not_quiet
    - execute_zip
    - execute_unzip
    - execute_diff_zip
    - execute_diff_patch_zip_not_quiet
    - execute_diff_patch_quiet
    - execute_diff_patch_zip_quiet
    - execute_diff_patch_binary_not_quiet
    - execute_diff_patch_binary_zip_not_quiet
    - execute_diff_patch_binary_quiet
    - execute_diff_patch_binary_zip_quiet

### Improvement

- `create_crypto_box` optimisation.
  When a user creates a crypto box, library encrypts provided secret information using provided
  password and salt.
  When library encrypts the secret, it calculates encryption key from password and salt
  using `scrypt` function which takes a lot of CPU time (about 1 second).
  So when a user creates many crypto boxes using the same password and salt,
  it takes a lot of time (about 12 seconds for 10 crypto boxes).
  With the optimisations introduced in this version the library stores the
  pair (password+salt => encryption key) in internal cache for approximately 2 seconds.
  So when a user creates many crypto boxes at a time using the same password and salt,
  library uses cached information to skip heavy calculations. As a result now it takes only
  a second to create 10 crypto boxes.

### Fixed

- Some enum types were not properly presented in api.json (some types that use serde(content="
  value"))

## [1.37.1] – 2022-08-03

### Fixed

- Pinned BOC cache now has reference counter for each pin in BOC. BOC can be pinned several times
  with the same pin. BOC is removed from cache after all references for all pins are unpinned with
  `cache_unpin` function calls.
- Fixed error resolving in case when account state was modified after message expiration time. Now
  appropriate error text is added to error message instead of executor internal error

## [1.37.0] – 2022-07-28

### New

- client sends `config.network.access_key` as `Authorization: Basic ...`
  or `Authorization: Bearer ...` header depending on the value passed:
  if value is in hex, then it is processed as project secret (basic), if in base64 - then as JWT
  token (bearer).
- client accepts endpoints with `/graphql` suffixes specified in config.

### Fixed

- Updated zstd in order to fix building.

## [1.36.1] – 2022-07-18

### Improvement

- Time synchronization check between device and server improved:  calculation of time-diff
  with server is moved from batched query to send_message function and therefore now query
  execution time does not affect this time diff.

## [1.36.0] – 2022-07-01

### New

- ABI specification v2.3 is supported
- parameter `address` is added to `abi.encode_message_body` function

## [1.35.1] – 2022-06-28

### Improved

- `abi` module errors have been improved

## [1.35.0] – 2022-06-28

### New

- `chksig_always_succeed` execution option used in params of the `tvm.run_get`, `tvm.run_tvm`
  and `tvm.run_executor`.
- `abi.calc_function_id` function
- `tokio` library is updated to 1.* version

## [1.34.3] – 2022-06-08

### New

- send `accessKey` header in api requests (specified in `config.network.accessKey`)

### Fixed

- send headers in `info` api requests

## [1.34.2] – 2022-05-30

### Fixed

- build process

## [1.34.1] – 2022-05-26

### New

- supported removing Copy interface from UInt256
- supported changed interface of `ton_types::Cell`

## [1.34.0] – 2022-05-18

### New

- `client.config` function that returns the current client config
- `run_executor().fees` is extended with these fields:

    - `ext_in_msg_fee` - fee for processing external inbound message
    - `total_fwd_fees` - total fees of action phase
    - `account_fees`  - total fees the account pays for the transaction

- `main` and `dev` endpoints aliases for Evernode Cloud Mainnet and Devnet endpoints

### Improved

- Added documentation for `TransactionFees` type (`run_executor().fees`).
- Documentation now includes `enum` types descriptions.
  To achieve it we updated binding-gen: enum of types now produces its own type for each enum
  variant.

## [1.33.1] – 2022-05-10

### Fixed

- Websocket errors weren't treated as a network errors.
  This is why all the processing functions that worked via wss protocol failed on these errors
  without retries. Now retries are performed.
- SDK tried to rebalance even if only a single endpoint was specified. Now in case of a single
  endpoint, no rebalancing occurs.

## [1.33.0] – 2022-05-02

### New

- `allow_partial` flag in all `abi.decode_*` functions. This flag controls decoder behaviour whether
  return error or not in case of incomplete BOC decoding
- `REMP` supported. `ProcessingEvent` enum is extended with `REMP` statuses (enum of events posted
  into `processing.wait_for_transaction` function callback )
- UNSTABLE. `first_remp_status_timeout` and `next_remp_status_timeout` parameters in network config

## [1.32.0] – 2022-03-22

### New

- `network.queries_protocol` config parameter allows selecting protocol the SDK uses to communicate
  with GraphQL endpoint:
    - `HTTP` – SDK performs single HTTP-request for each request.
    - `WS` – SDK uses single WebSocket connection to send all requests. This protocol is a
      preferable
      way when the application sends many GraphQL requests in parallel.

### Fixed

- **Debot module**:
    - If DEngine received a non-zero exit_code while emulating a transaction while sending a
      message, DEngine will call onErrorId callback of the message.

## [1.31.0] – 2022-03-09

### New

**crypto module:**

- `Cryptobox` introduced: root crypto object that stores encrypted secret and acts as a factory for
  all crypto primitives used in SDK.
  Crypto box provides signing and encryption boxes.

  Functions:
  [`create_crypto_box`](./docs/reference/types-and-methods/mod_crypto.md#create_crypto_box) -
  initializes cryptobox with secret
  [`remove_crypto_box`](./docs/reference/types-and-methods/mod_crypto.md#remove_crypto_box) -
  removes cryptobox and overwrites all secrets with zeroes
  [`get_crypto_box_seed_phrase`](./docs/reference/types-and-methods/mod_crypto.md#get_crypto_box_seed_phrase)
  - returns decrypted seed phrase
  [`get_crypto_box_info`](./docs/reference/types-and-methods/mod_crypto.md#get_crypto_box_info) -
  returns encrypted cryptobox secret for next cryptobox initializations
  [`get_signing_box_from_crypto_box`](./docs/reference/types-and-methods/mod_crypto.md#get_signing_box_from_crypto_box)
  - derives signing box from secret
  [`get_encryption_box_from_crypto_box`](./docs/reference/types-and-methods/mod_crypto.md#get_encryption_box_from_crypto_box)
  - derives encryption box from secret
  [`clear_crypto_box_secret_cache`](./docs/reference/types-and-methods/mod_crypto.md#clear_crypto_box_secret_cache)
  - forces secret cache (signing and encryption) clean up (overwrites all secrets with zeroes).

- Support of `initCodeHash` in tvm: `X-Evernode-Expected-Account-Boc-Version`=2 http header added to
  graphql requests. value=2 means that SDK requests the latest account boc version with initCodeHash
  support from API. This was done because new boc version is not compatible with old transaction
  executor, i.e. with previous SDK versions. New transaction executor is compatible with new and old
  boc formats. New SDK asks for new boc format if it exists,if it does not - old boc version is
  returned. Previous version of SDK will fetch only old version without initCodeHash support.

**Attention! Migrate your applications to the new SDK version ASAP because in some period of time we
will stop supporting old boc version in API and default value of
X-Evernode-Expected-Account-Boc-Version on backend side will become 2, missing value will cause an
error. Now default value on API side is Null which means that API returns the old version. This is
done to avoid breaking changes in existing applications and give time to migrate to the new SDK**.

### Fixed

- Documentation generator for app object interface fills documentation from
  `ParamsOfXXXAppObject` enum.
- Documentation generator for function with `obj` parameter add this parameter
  into parameters section with link to appropriate AppObject interface.

## [1.30.0] – 2022-02-04

### New

- Added `boc.encode_external_in_message` function to encode message BOC based on
  a low level message parts such as a body, state init etc.
- Added `net.subscribe` function to start a low level GraphQL subscription.
- Added support for new MYCODE TVM command in `tvm.run_tvm` and `tvm.run_get` functions.

## [1.29.0] – 2022-02-03

### New

- Added `abi.encode_boc` function to encode parameters with values to BOC, using ABI types.
- Added support of `address` type in `boc.encode_boc`.
- All fetch requests are now called with timeouts to prevent freezing in case of infinite answer.
- Support of `MYCODE` instruction in TVM

## [1.28.1] – 2022-01-25

### Fixed

- Support breaking changes in `ton-labs-block-json` v0.7.1
- Updated endpoints for `main.ton.dev` alias.

## [1.28.0] – 2021-12-24

### New

- DevNet endpoints now changed to EVER OS domain: eri01.net.everos.dev, rbx01.net.everos.dev,
  gra01.net.everos.dev
- **Debot module**:
    - Added float numbers support for Json interface
- Added guide for custom giver usage.

### Fixed

- Debot module: fixed a bug in Query.query function called with an empty `variables` field.

## [1.27.1] – 2021-12-09

### Fixed

- Empty `function_name` field in the "create run message failed" error.

## [1.27.0] – 2021-12-06

### New

-
Function [`abi.encode_initial_data`](./docs/reference/types-and-methods/mod_abi.md#encode_initial_data)
which
encodes initial account data with initial values for the contract's static variables and owner's
public key.
This function is analogue of `tvm.buildDataInit` function in Solidity.

### Fixed

- Subscription for Counterparties failed with 'Unknown type "CounterpartieFilter"' error.

## [1.26.1] – 2021-12-01

### Fixed

- Fixed building and warning.

## [1.26.0] – 2021-11-25

### New

- **Debot module**:
    - Added `allow_no_signature` parameter to `decode_and_fix_ext_msg()` and
      `onerror_id` return value to `prepare_ext_in_message()` inner functions used in TS4.
    - Added support for async external calls.
    - `Query` interface extended with `waitForCollection` and `query` methods. `waitForCollection`
      allows to wait
      for completion of async external calls.
    - Added support for DeBots with ABI 2.2.
-
Function [`proofs.proof_message_data`](./docs/reference/types-and-methods/mod_proofs.md#proof_message_data)
which proves message data, retrieved
from Graphql API.

## [1.25.0] – 2021-11-08

### New

- New module [`proofs`](./docs/mod_proofs.md) is introduced!
- Functions [`proofs.proof_block_data`](./docs/mod_proofs.md#proof_block_data)
  and [`proofs.proof_transaction_data`](./docs/mod_proofs.md#proof_transaction_data)
  which prove block data, retrieved from Graphql API.

  These are the first functions from proofs series :) Wait for others(`proof_account_data`
  , `proof_message_data`) in the next releases.

  Read about them more in the [documentation](./docs/mod_proofs.md#proof_block_data).

- [`abi.decode_boc`](./docs/mod_abi.md#decode_boc) function to decode custom BOC data into JSON
  parameters.
- `Ref(<ParamType>)` type was added to ABI.
  Solidity functions use ABI types for builder encoding. The simplest way to decode such a BOC is to
  use ABI decoding. ABI has it own rules for fields layout in cells so manually encoded BOC can not
  be described in terms of ABI rules. To solve this problem we introduce a new ABI
  type `Ref(<ParamType>)` which allows to store `ParamType` ABI parameter in cell reference and,
  thus, decode manually encoded BOCs. This type is available only in `decode_boc` function and will
  not be available in ABI messages encoding until it is included into some ABI revision.

## [1.24.0] – 2021-10-18

### New

- `boc.get_boc_depth` function to get depth of the provided boc.
- `boc.decode_tvc` function returns additional fields `code_hash`, `code_depth`, `data_hash`
  , `data_depth` and `compiler_version`

- **Debot module**:
    - added `parse` function to Json interface.

## [1.23.0] – 2021-10-05

### New

- `boc.get_code_salt` and `boc.set_code_salt` functions for contract code salt management.
- `boc.encode_tvc` and `boc.decode_tvc` functions for TVC image encoding and decoding
- `boc.get_compiler_version` function extracting compiler version from contract code
- `abi.update_initial_data` and `abi.decode_initial_data` function for pre-deployment contract data
  management

## [1.22.0] – 2021-09-20

### New

- ABI v2.2 with fixed message body layout
  supported. [See the specification](https://github.com/tonlabs/ton-labs-abi/blob/master/docs/ABI_2.2_spec.md)
  .

  Now, for contracts with ABI version < 2.2 compact layout will still be used for compatibility, for
  contracts with ABI version 2.2 and more - fixed layout will be used.
  **Please, make sure that you updated the ABI if you recompiled your contract with 2.2 ABI, or you
  may get an inconsistent contract behaviour**.
- **Debot module**:
    - added `getEncryptionBoxInfo`, `getSigningBoxInfo` functions to Sdk interface.
    - implemented Query DeBot interface in DEngine.

## [1.21.5] – 2021-09-13

### Fixed

- `abi.encode_message` and `processing.process_message` created invalid deploy message in case of
  `Signer::None` was used, and contract could not be deployed.

## [1.21.4] – 2021-09-08

### New

- Support MacOS aarch64 target

## [1.21.3] – 2021-09-02

### New

- Information about used endpoint is added to subscription errors.
- Graphql response error codes 500-599 are treated as retriable network errors

## [1.21.2] – 2021-08-25

### Fixed

- Updated crypto libraries in order to fix building.

## [1.21.1] – 2021-08-24

### Fixed

- http errors were not processed as network errors and didn't lead to endpoint reconnect and request
  retry

## [1.21.0] – 2021-08-18

### New

- `crypto.create_encryption_box` function for creating SDK-defined encryption boxes. First supported
  algorithm - AES with CBC mode.
- **Debot module**:
    - Added public `prepare_ext_in_message` function.

### Fixed

- `tvm.run_executor` did not work when SDK is configured to use TONOS SE, because of incomplete
  default
  blockchain configuration. Now mainnet config from key block 10660619 (last key block at the moment
  of fix)
  is used as default.

## [1.20.1] – 2021-07-30

### New

- Added support of contract error messages. Error messages (for example, require(...) in Solidity)
  are now parsed by SDK
  and returned in error message. New field `contract_error` was added to error's `data`.

### Fixed

- Fixed problem with WASM binaries (https://github.com/tonlabs/ton-labs-types/pull/42)

## [1.20.0] – 2021-07-16

### New

- ABI version `2.1` supported.
  **Attention!**
  If you work with contracts, that contain String parameters, then during migration from ABI 2.0 to
  2.1 you will need to remove all String type conversions to bytes and back and pass string to your
  contract as is.

- Now all requests to GraphQL are limited with timeout to react on unexpected server unavailability.
  Existing timeouts in waiting functions keep the same behaviour. All other requests timeout now can
  be set with `net.query_timeout` config parameter. Its default value is 60000 ms
- **Debot module**:
    - added `encrypt`, `decrypt` functions to Sdk interface which accept encryption box handles.

### Fixed

- Deployment with empty signer in cases of public key set in TVC or deploy set.

## [1.19.0] – 2021-07-07

### New

- `get_address_type` function in `utils` module, which validates address and returns its type. See
  the documentation.
- `decode_account_data` function in `abi` module that converts account data BOC into JSON
  representation according to ABI 2.1. See the documentation.
- Diagnostic fields `filter` and `timestamp` added to `wait_for_collection` error
- `main.ton.dev` and `net.ton.dev` endpoints that will be deprecated on 12.07.21 are now replaced
  with [proper endpoints list](https://docs.ton.dev/86757ecb2/p/85c869-networks), if they were
  specified in network `endpoints` config

### Fixed

- Search of the first master blocks during the network start period was fixed in blocks and
  transactions iterators

## [1.18.0] – 2021-06-26

### New

- Iterators in `net` module: robust way to iterate blockchain items (blocks, transactions)
  in specified range. See documentation for `create_block_iterator` , `create_transaction_iterator`,
  `resume_block_iterator`, `resume_transaction_iterator`, `iterator_next`, `iterator_remove`
  functions.
- Library adds `http://` protocol to endpoints `localhost`, `127.0.0.1`, `0.0.0.0` if protocol
  isn't specified in config.
- **Debot module**:
    - added tests for Json interface.

## [1.17.0] – 2021-06-21

### New

- Added support of external encryption
  boxes. [See the documentation](docs/mod_crypto.md#register_encryption_box)
- **Debot module**:
    - Dengine waits for completion of all transactions in a chain initiated by debot's onchain call.

## [1.16.1] – 2021-06-16

### New

- `timeout` option to `query_transaction_tree` – timeout used to limit waiting time for the next
  message and transaction in the transaction tree.

### Improved

- Improved error messages regarding ABI and JSON interface. SDK now shows additional tips for the
  user in cases of
  errors.

### Fixed

- Warnings in Rust 1.52+. Little fixes in the documentation.
- `total_output` field in fees was always 0.
- `query_transaction_tree` didn't wait for messages.

## [1.16.0] – 2021-05-25

### New

- `query_transaction_tree` function that returns messages and transactions tree produced
  by the specified message was added to `net`
  module. [See the documentation](docs/mod_net.md#query_transaction_tree)

### Fixed

- `AbiData.key` type changed to u32.
- attempt to use `orderBy` instead of `order` in `query_collection` will raise error.

## [1.15.0] – 2021-05-18

### New

- Sync latency detection increases connection reliability. Library will change the current endpoint
  when it detects data sync latency on it.

- Configuration parameters: `latency_detection_interval`,
  `max_latency`. See client documentation for details.

- **Debot module**:
    - signing messages with signing box handles returned from debots.
    - return any sdk errors to debot in case of external calls.
    - defining signing box handle used to sign message in approve callback.

## [1.14.1] – 2021-04-29

### Fixed

- Fixed building under Rust versions older than 1.51.

## [1.14.0] – 2021-04-28

### New

- **Debot module**:
    - implementation of Network DeBot interface in DEngine.
    - implementation of `signHash` function in Sdk interface.

### Fixed

- **Debot module**:
    - fixed bug in Json interface with supporting nested structures and arrays of structures.
    - fixed bug in Json interface with keys containing hyphens.

## [1.13.0] – 2021-04-23

### New

- [`net.query_counterparties`](docs/mod_net.md#query_counterparties) - allows to query and paginate
  through the list of accounts that the specified account
  has interacted with, sorted by the time of the last internal message between accounts.
  Subscription to counterparties collection is available via `net.subscribe_collection` function.

- Blockchain interaction reliability improvement (broadcast): library sends external inbound
  messages simultaneously
  to the N randomly chosen endpoints. If all N endpoints failed to response then library repeats
  sending to another random N endpoints (except the failed one).
  If all the available endpoints fail to respond then library throws error.
  The N parameter is taken from `config.network.sending_endpoint_count` (default is 2).

- Blockchain interaction reliability improvement (bad delivery list): library tracks endpoints
  with bad message delivery (expired messages). These endpoints have lower priority when library
  chooses endpoints
  to send message.

- **Debot module**:
    - Implementation of `Json` DeBot interface in DEngine.

### Fixed

- `BuilderOp::Integer.size` type has changed from `u8` to `u32`.
- **Debot Module**:
    - `Sdk` interface function `getAccountsDataByHash` didn't find accounts by `code_hash` with
      leading zero.

## [1.12.0] – 2021-04-01

### New

- [`utils.compress_zstd`](docs/mod_utils.md#compress_zstd) compresses data using Facebook's
  Zstandard algorithm.
- [`utils.decompress_zstd`](docs/mod_utils.md#decompress_zstd) decompresses data using Facebook's
  Zstandard algorithm.
- **Debot module**:
    - `init` function that creates an instance of DeBot and returns DeBot metadata.
    - Dengine fetches metadata form DeBot by calling 2 mandatory functions: `getRequiredInterfaces`
      and `getDebotInfo`. This data is returned by `fetch` and `init` functions.
    - `approve` DeBot Browser callback which is called by DEngine to request permission for DeBot
      activities.

### Changed

- **Debot Module**:
    - [breaking] `fetch` function doesn't create an instance of debot. It returns DeBot
      metadata (`DebotInfo`).
    - [breaking] `start` function doesn't create an instance of debot. It accepts DeBot handle
      created in `init` function.

## [1.11.2] – 2021-03-19

### Refactor

- Some internal refactor due to `ton-block` changes

## [1.11.1] – 2021-03-15

### New

- Giver address in tests is calculated from secret key. Default values are provided for TON OS SE
  giver

## [1.11.0] – 2021-03-05

### New

- [`utils.calc_storage_fee`](docs/mod_utils.md#calc_storage_fee) function to calculate account
  storage fee over a some time period.
- **Debot Module**:
    - Added unstable functions to `Sdk` interface: `getAccountsDataByHash`

## [1.10.0] – 2021-03-04

### New

- Add optional field `src_address`
  to [`ParamsOfEncodeInternalMessage`](docs/mod_abi.md#encode_internal_message).
- Field `abi` in [`ParamsOfEncodeInternalMessage`](docs/mod_abi.md#encode_internal_message) is
  optional and can be `None` if `call_set` and `deploy_set` are  `None`.
- [`boc.encode_boc`](docs/mod_boc.md#encode_boc) function provides ability to build and serialize
  any custom tree of cells.
  Application can use several base Builder serialization primitives like integers, bitstrings
  and nested cells.
- [`boc.get_blockchain_config`](docs/mod_boc.md#get_blockchain_config) function can extract
  blockchain configuration from key block and also
  from zerostate.
- [`tvm` module](docs/mod_tvm.md) functions download current blockchain configuration if `net` is
  initialized with
  DApp Server endpoints.
  Otherwise, [default configuration](https://github.com/tonlabs/ton-executor/blob/11f46c416ebf1f145eacfb996587891a0a3cb940/src/blockchain_config.rs#L214)
  is used.
- **Debot Module**:
    - Support for debot invoking in Debot Engine. `send` browser callback is used not only for
      interface calls but to invoke debots.
    - `start` and `fetch` functions returns debot ABI.
    - Added new built-in interface `Hex` which implements hexadecimal encoding and decoding.
    - Added unstable functions to `Sdk` interface: naclBox, naclBoxOpen, naclKeypairFromSecret,
      getAccountCodeHash.

### Changed

- Both `call_set` and `deploy_set`
  in [`ParamsOfEncodeInternalMessage`](docs/mod_abi.md#encode_internal_message) can be omitted. In
  this case `encode_internal_message` generates internal message with empty body.
- **Debot Module**:
    - `send` function accepts one argument - serialized internal message as string encoded into
      base64.

### Documentation

- [Debot browser app object](docs/mod_debot.md#AppDebotBrowser)
  and [signing box app object](docs/mod_crypto.md#appsigningbox) descriptions added
- functions-helpers for enum type variable creation for [Signer](docs/mod_abi.md#signer)
  , [Abi](docs/mod_abi.md#abi), [ParamsOfAppDebotBrowser](mod_debot.md#paramsofappdebotbrowser)

### Fixed

- doc generator: app object interface description, constructor functions-helpers for enum type
  variable creation, added new line in the end if api.json
- library libsecp256k1 upgraded to fix https://rustsec.org/advisories/RUSTSEC-2019-0027

## 1.9.0 Feb 19, 2021

### New

- `tuple_list_as_array` parameter in `tvm.run_get` function which controls lists representation.
  Default is stack-like based on nested tuples. If set to `true` then returned lists are encoded as
  plain arrays. Use this option if you receive this error on Web: "Runtime error. Unreachable code
  should not be executed..."
  This reduces stack size requirements for long lists.
- `function_name` field of `CallSet` structure can be the name or **id (as string in hex starting
  with 0x)** of the called function.
- Fields `config_servers`, `query_url`, `account_address`, `gas_used` added into specific
  errors' `ClientError.data` object.

### Fixed

- Binaries download links are now under https protocol
- If you receive this error on Web: "Runtime error. Unreachable code should not be executed..."
  in `run_get`, use the new parameter `tuple_list_as_array = true`
  . [See the documentation](docs/mod_tvm.md#run_get). This may happen, for example, when elector
  contract contains too many participants

## 1.8.0 Feb 11, 2021

### New

- **Debot Module**:
    - Added new built-in interface `Msg` which allows to send external message to blockchain and
      sign it with supplied keypair.

### Fixed

- `crypto.hdkey_public_from_xprv` used compressed 33-byte form instead of normal 32-byte.

## 1.7.0 Feb 9, 2021

### New

- BOC cache management functions were introduced:
    - `boc.cache_set`,
    - `boc.cache_get`
    - `boc.cache_unpin`
- Now functions that take boc as a parameter can also take a reference to boc cash instead so that
  it decreases the number of boc serialization
  and deserializations which drastically improves performance of `run_tvm` and `run_executor`
  especially in case of numerous calls on the same data.
- `boc_cache` parameter in `tvm.run_tvm` and `tvm.run_executor` functions to save resulting messages
  and account BOCs into cache.
- `return_updated_account` flag parameter introduced in `tvm.run_tvm` and `tvm.run_executor`
  functions to return updated account state. Important: by default this flag is `false` and account
  data is not returned.
- `abi.encode_internal_message` function to encode an internal ABI-compatible message.
- **Debot Module**:
    - Support for get-methods and external calls in debots.
      Debots can send external inbound messages to destination contracts (signed - for external
      calls and unsigned - for get-methods) using native language syntax without actions.
    - Built-in debot interfaces (interfaces implemented by DEngine).
      Added two built-in interfaces: base64 and Sdk.
    - Added `DebotInterfaceExecutor` to automatically route messages to destination interfaces.
    - Debot's `fetch` function is optional now. New debots can implement only `start` function.

## 1.6.3 Feb 4, 2021

### Fixed

- Expired message wasn't retried if local execution succeeded.

## 1.6.2 Feb 3, 2021

### Added

- `ResponseHandler` type description into `modules.md`.

### Fixed

- `net.batch_query` parameters serialization did't match to docs.
- Module description in docs generator contains `null` instead of summary.
- Function result section header hadn't the line separator before.

## 1.6.0 Jan 29, 2021

### New

- `nacl_sign_detached_verify` function to verify detached signature.
- `aggregate_collection` function as a wrapper for GraphQL aggregation queries.
- `batch_query` function performs multiple queries per single fetch.
- Active endpoint invalidation in case of network error occurring.
- `network.network_retries_count` config parameter is deprecated. `network.max_reconnect_timeout` is
  introduced that allows to specify maximum network resolving timeout. Default value is 2 min.
- `initial_pubkey` field in `DeploySet` to specify public key instead of one from TVC file or
  provided by signer.
- Support for debot interfaces:
    - `send` Browser Callback to send messages with interface calls to Browser.
    - new variant `ParamsOfAppDebotBrowser::Send`.
    - `send` API function to send messages from Browser to Debot.
    - `run_output.rs` - internal structure RunOutput to filter messages generated by debot to 4
      categories: interface calls, external calls, get-method calls and invoke calls.

### Fixed

- Device time synchronization is checked only in `send_message`. Data querying does not require
  proper time now

## 1.5.2 Dec 30, 2020

### Fixed

- `net` module functions waits for `net.resume` call instead of returning error if called while the
  module is suspended

### Documentation

- How to work with `Application Objects` [specification](docs/app_objects.md) added

## 1.5.1 Dec 28, 2020

### Fixed

- Updated the dependence on `ton-labs-abi`

## 1.5.0 Dec 25, 2020

### New

- `reconnect_timeout` parameter in `NetworkConfig`.
- `endpoints` parameter in `NetworkConfig`. It contains the list of available server addresses to
  connect.
  SDK will use one them with the least connect time. `server_address` parameter is still supported
  but
  `endpoints` is prevailing.
- `net.fetch_endpoints` function to receive available endpoints from server.
- `net.set_endpoints` function to set endpoints list for using on next reconnect.
- `ErrorCode` type in each module spec in `api.json`.

### Fixed

- send `GQL_TERMINATE_CONNECTION` and close websocket on leaving ws loop.

## 1.4.0 Dec 18, 2020

### New

- GraphQL optimization: use single web socket to serve all subscriptions.
- Support for the `keep-alive` messages from the GraphQL server.
- `tonclient-core-version` http header.
- `net.find_last_shard_block` function returning account shard last block ID.
- `boc.get_code_from_tvc` function extracting contract code from TVC image.
- **Debot Module:**
    - Add new variant `ParamsOfAppDebotBrowser::SwitchCompleted` to notify browser when all context
      actions are shown.
    - Added new 3 engine routines for crypto operations and 1 routine for querying account state (
      balance, state type, code, data) that can be used in debots.

### Fixed

- **Debot Module:**
    - Invoked debot terminated correctly after error occurred during
      execution of one of its actions. Initial prev_state of invoked debot
      changed to STATE_EXIT.
    - Fixed double jumping to current context in invoker debot after
      returning control to it from invoked debot.
    - Fixed conversation of exception codes thrown by debots to their user-friendly description.

## 1.3.0 Dec 8, 2020

### Featured

- `net.query` method . Performs custom graphql query that can be copied directly from the
  playground.
- `net.suspend` and `net.resume` methods for disabling and enabling network activity. One of the
  possible use-cases is to manage subscriptions when a mobile application is brought to the
  background and into the foreground again.
- Smart summary and description doc separation.
- ts-generator includes doc comments in JSDoc format.

## 1.2.0 Nov 26, 2020

### Featured

- **UNSTABLE API. This API is experimental. It can be changed in the next releases**.
  `debot` module was added with debot engine functions, such as : `start`, `fetch`, `execute`
  , `remove`. See the `debot` module documentation for more info.
  Check our tests for code examples.

- External signing was supported for message encoding: `SigningBox` type for `Signer` enum was
  supported.
  Now it is possible to sign messages with externally implemented signing box interface without
  private key disclosure to the library. Can be used in case of signing via HSM API or via cold
  wallet - when there is no access to the private key.

  It is also possible to create a Signing Box instance inside SDK - from a key pair passed into the
  library with `get_signing_box` method. It can be used for some test cases. Also it increases
  security - you need to pass your keys one time only.

  Check the `crypto` module documentation for `SigningBoxHandle` type and  `register_signing_box`
  , `get_signing_box`, `signing_box_get_public_key`, `signing_box_sign`.
  Check our tests for code examples.

### Fixed

- panic after `tc_destroy_context` call. Now all contexts use global async runtime
- field `mnemonic_hdkey_compliant` was removed from `CryptoConfig` (unused by the library)
- original and resolved errors are swapped in result. Now `error.code` contains original error code

## 1.1.2 Nov 15, 2020

### Fixed

- `wasm` feature has been fixed
- `crypto.factorize` doesn't panic on invalid challenge
- `client.get_api_reference` returns proper version
- ABI JSON with explicit function ID is parsed properly

## 1.1.1 Nov 11, 2020

### Fixed

- Compatible with older rust version change api type derivation with `vec![]`
  instead of prev `[].into()`

## 1.1.0 Nov 3, 2020

### New

- ChaCha20 encryption support `crypto.chacha20`.
- `boc.parse_shardstate` function for shardstates parsing.
- `boc.get_boc_hash` function for calculating BOC root hash
- `client.build_info` fully defined and documented.
- `processing.wait_for_transaction` and `processing.process_message` functions execute contract
  locally in case if transaction waiting fails in order to resolve the contract execution error
- `run_executor`, `run_tvm` now return `exit_arg` in case of TVM errors.
- Create the `build_info.json` on the build stage.
- `Abi::Contract` variant as an alias to deprecated `Abi::Serialized`
- `Abi::Json` variant to specify an ABI as a raw JSON string.
- `api.json` now contains details about numeric types: Number and BigInt are now
  have new fields `number_type` and `number_size`.
- `api.json` ref type names are fully qualified now in form of `module.type`,
  for example `abi.Signer`.

### Fixed

- TS generator fix some field names that is an invalid JS identifiers.
- Use `install_name_tool` to fix loading library paths at `libton_client.dylib`.
- `api.json` is reduced, so it can't contain tuple types, only structs.
  All types are exactly match to JSON.
- `out_of_sync_threshold` config parameter is `u32`

### Unstable

- `tc_request_ptr` function to use pointers `void*` instead of request_id `u32`.
  This feature is **UNSTABLE** yet.

## 1.0.0 Oct 27, 2020

### Differences between Core SDK v0 and v1

- All api functions are defined in mod.rs of appropriate modules
- Function names are the same as API function names: `module.function_name`
- Parameters naming:
    - In snake case
    - Base64 suffix is removed from parameter names. For example, `bocBase64` is changed to `boc`
- Parsed boc replaced with unparsed boc in all function input parameters
- All functions take byte arrays in a defined encoding:
    - `base64` - encoding used for byte arrays of variable length: text, images, etc.
    - `hex-lower-case` - encoding used to encode fixed length bit sequences: hashes, keys, salt,
      etc.
- `contracts` module is splitted into 5 modules:
    - `tvm` - embedded TVM execution functions
    - `boc` - raw cell and BOC manipulation functions
    - `abi` - abi-compatible messages creation and parsing functions
    - `processing` - blockchain interaction functions
    - `utils` - has only `convert_address` ATM, later will be used for some useful stuff
- `query` module is renamed to `net`
- new `client` module with functions `version`, `api_reference`
- All the environment functions (fetch, websocket, spawn, now, etc.) were abstracted behind a
  separate environment layer crate `ClientEnv`. The standard core env layer implementation is
  in `std_client_env` . Later (in 1.1 release) `web_client_env` implementation for Web will be
  added.
- Error codes are distributed across the modules the following way: `client` - 0..99, `crypto` -
  100..199, `boc` - 200..299,  `abi`  - 300..399, `tvm` - 400..499, `processing` - 500..599, `net` -
  600..699
- Error descriptions related to a module are described in error.rs file in the module's folder
- `decode_message`, `process_message`, `wait_for_transaction`, `run_tvm`, `run_executor`, etc.  (all
  the functions that return decoded messages) now returns int*/uint* data as a string which can be
  either decimal or 0x-prefixed hex string. Hex representation can be in any register and have any
  number of leading zeroes.

### Featured

- All the functions are asynchronous
- All the functions that can be called via JSON-api are public, so that they can be used directly
  without JSON-api.
- Inline documentation and api reference added.
- [breaking] `interops.rs`, `tonclient.h`. `create_context` now takes `config` parameter - context
  creation and setup happen at the same time. Config structure has been changed.
- [breaking] `crypto module.` default values for mnemonic-related functions have been changed:

  dictionary is 1, for word count is 12, derivation path is 'm/44'/396'/0'/0/0

- [breaking] **crypto module.** removed `word_count` parameter from `words` function
- [breaking] **crypto module.** `compliant` parameter is removed from
  functions `mnemonic_derive_sign_keys`, `hdkey_xprv_derive_path`, `hdkey_xprv_derive`,
- [new] **boc module.** Functions `parse_block`, `parse_account`, `parse_message`
  , `parse_transaction` that parse bocs to JSONs are introduced.
- [breaking] **net module.** Functions `query` , `wait.for`, `subscribe`  are renamed
  to `query_collection`, `wait_for_collection`, `subscribe_collection`

  `table` parameter is renamed to `collection`. `filter` parameter is now optional and of `json`
  type (passed as json object instead of `string`)

- [breaking] **net module**. Function `get.next` is removed.
- [breaking] **net module.**`subscribe_collection` now uses callback to return data.
- [breaking] **abi module**. `decode_message` introduced instead of `decode_unknown_run`
  , `decode_run_output`
- [breaking] **abi module**. `encode_message` introduced instead of `encode_unsigned_deploy_message`
  , `encode_unsigned_run_message`, `run.encode_message`, `deploy.encode_message`
- [breaking] **abi module**. `signer: Signer` parameter used instead of `key_pair: KeyPair` , which
  can be of `None` (unsigned message will be produced), `External` (data to be signed +unsigned
  message), `Keys` (signed message will be produced), `SigningBox` (message will be signed using a
  provided interface - will be supported in coming releases)
- [breaking] **processing module.** `process_message`  introduced instead of `deploy` and `run`**.**
  Parameter set was drastically changed.
- [breaking] **processing module.** `process_message`   - now, if the contract was already deployed,
  deploy fails with an exception of double constructor call.
- [new] **processing module.** `process_message` - any function can be called at deploy, not only
  constructor, also there can be no function call.
- [new] **processing module.** `process_message` now can optionally use callback to monitor message
  processing (creation, sending, shard block fetching, transaction receiving).
- [fixed] **processing module.** `process_message` - deploy can be performed without a key pair
- [breaking] **tvm module.** `run_local` is divided into 2 functions `run_tvm` and `run_executor`.
- [new] **tvm module.** `run_tvm` function - performs contract code execution on tvm (part of
  compute phase). Helps to run contract methods without ACCEPT. Returns account state with updated
  data, list of external messages and (optional, for ABI contracts only) list of messages decoded
  data.
- [new] **tvm module.** `run_executor` function - performs full contract code execution on
  Transaction Executor (part of collator protocol that performs all phases and checks and - as a
  successful result - forms a transaction) Returns updated account state, parsed transaction, list
  of parsed messages with optional decoded message bodies.
- [breaking] **tvm module**. `run_get` does not download account boc from the network anymore, but
  takes account boc as a parameter.

## 0.26.0 Aug 15, 2020

### New

- `config.get_api_reference` api function (pre release).
- `ton_sdk_cli` cli tool (pre release).
- full local run functions use `LocalRunContext` to exactly reproduce all transaction parameters and
  produce the same result as node

## 0.25.4 Aug 5, 2020

### Fixed

- `waitForTransaction` didn't use prev_alt_ref for block walking

## 0.25.3 Jul 30, 2020

### New

- All methods that require contract's code/data can use field `boc`
  in account document to extract code and data
  (instead of `code` and `data` fields).
- Optional `bocBase64` parameter of method `tvm.get` that can be used
  instead of `codeBase64` and `dataBase64`.

## 0.25.2 Jul 29, 2020

### New

- `error.data` object extended with fields `address`, `function_name`, `account_balance`,
  `account_address`, `query_url`, `config_server` for appropriate errors

## 0.25.0 Jul 8, 2020

### New

- supports for core context in all platforms
- local run functions return updated contract state when running with `full_run = true`
- time sync check while initializing
- parallel requests on different contexts don't block each other. Requests on the same context
  remain sequential
- new transaction wait mechanism. All account's shard blocks are checked for transaction to
  guarantee message expiration
- `contracts.wait.transaction` function for awaiting previously sent message processing
- `contracts.send.message` returns message processing state for `contracts.wait.transaction`
  function
- `contracts.find.shard` function for account shard matching
- added logging on warning messages

## May 28, 2020

### New

- error resolving by local message processing
- `contracts.resolve.error` function for manual error resolving call
- `contracts.process.transaction` function processing transaction to check errors and get output
- `contracts.run.local` and `contracts.run.local` functions now have `fullRun` flag to emulate
  node transaction processing and calculate fees
- `tonsdk` command line tool.
- `ton_client` function `get_method_names`.

## May 22, 2020

#### Fix

- TON mnemonic functions didn't check validity of the seed phrase.

## May 19, 2020

### ton-client-web 0.23.1

#### New

- Platform builder generates ready to use `index.js` for web clients (instead of install script
  of `ton-client-web-js` binding)

## May 17, 2020

### New

- `tvm.get` now can fetch account data if it is not provided

## May 14, 2020

### New

- Message processing functions added
- Run get methods function added
- `ed25519-dalek` version updated to `1.0.0-pre.3`
- SDK is fully open sourced since open repo `ton-labs-executor` used

### Fixed

- Panic in fee calculation under WASM
- `reqwest` crate version synced in all projects
- Memory leaking in Node JS<|MERGE_RESOLUTION|>--- conflicted
+++ resolved
@@ -7,23 +7,15 @@
 ### New
 
 - `network.network_retries_count` config parameter is finally deprecated and not used in SDK.
-<<<<<<< HEAD
   `max_reconnect_timeout` is used instead
 - Message monitoring errors received by subscription are returned from
   `processing.fetch_next_monitor_results` function
 - Message monitor buffers new messages for delayed start of the subscription. New subscription
   starts when 1 second has passed since the last addition or when 5 seconds has passed since last sending
-- Message monitor uses more than one subscription.  
-
- 
-=======
-`max_reconnect_timeout` is used instead
-- Message monitoring erros received by subscription are returned from
-`processing.fetch_next_monitor_results` function
+- Message monitor uses more than one subscription.
 - Version of `ton_types` upped to 2.0.0
 - Fixed code for changed dependencies api
 
->>>>>>> 59ca6951
 ## [1.42.1] – 2023-03-23
 
 ### Fixed
