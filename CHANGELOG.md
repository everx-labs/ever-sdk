--- conflicted
+++ resolved
@@ -6,15 +6,16 @@
 
 ### New
 
-<<<<<<< HEAD
 - **Debot module**:
     - ABI specification v2.3 is supported in DEngine.
     - Supported flags `OVERRIDE_TS`, `OVERRIDE_EXPT`, `ASYNC_CALL` for external messages in DEngine.
-=======
-- support cookies in net module for std mode (not wasm)
-- remove network aliases (main, dev, main.ton.dev, net.ton.dev)
-- Removed separate rempEnabled query.
->>>>>>> 110a95b0
+    
+### Improvement
+- Support cookies in net module for std mode (not wasm)
+- Remove network aliases (main, dev, main.ton.dev, net.ton.dev)
+- Removed the check of REMP support on backend during client initialization. 
+  It will make client initialization faster -> CLI tools that use SDK will work faster, web pages will load initial data faster.
+
 
 ## [1.37.2] – 2022-08-10
 
