--- conflicted
+++ resolved
@@ -2,17 +2,13 @@
 
 All notable changes to this project will be documented in this file.
 
-<<<<<<< HEAD
-## [1.20.0] – 2021-07-19
+## [1.20.0] – 2021-07-16
 
 ### New
 - ABI version `2.1` supported.
-=======
-## [1.20.0] – 2021-07-16
 
 ### Fixed
 - Deployment with empty signer in cases of public key set in TVC or deploy set.
->>>>>>> 6be51329
 
 ## [1.19.1] – 2021-07-09
 
