# Module client

Provides information about library.


## Functions
[get_api_reference](#get_api_reference) – Returns Core Library API reference

[version](#version) – Returns Core Library version

[build_info](#build_info) – Returns detailed information about this build.

[resolve_app_request](#resolve_app_request) – Resolves application request processing result

## Types
[ClientErrorCode](#ClientErrorCode)

[ClientError](#ClientError)

[ClientConfig](#ClientConfig)

[NetworkConfig](#NetworkConfig)

[CryptoConfig](#CryptoConfig) – Crypto config.

[AbiConfig](#AbiConfig)

[BocConfig](#BocConfig)

[BuildInfoDependency](#BuildInfoDependency)

[ParamsOfAppRequest](#ParamsOfAppRequest)

[AppRequestResult](#AppRequestResult)

[ResultOfGetApiReference](#ResultOfGetApiReference)

[ResultOfVersion](#ResultOfVersion)

[ResultOfBuildInfo](#ResultOfBuildInfo)

[ParamsOfResolveAppRequest](#ParamsOfResolveAppRequest)


# Functions
## get_api_reference

Returns Core Library API reference

```ts
type ResultOfGetApiReference = {
    api: any
}

function get_api_reference(): Promise<ResultOfGetApiReference>;
```


### Result

- `api`: _API_


## version

Returns Core Library version

```ts
type ResultOfVersion = {
    version: string
}

function version(): Promise<ResultOfVersion>;
```


### Result

- `version`: _string_ – Core Library version


## build_info

Returns detailed information about this build.

```ts
type ResultOfBuildInfo = {
    build_number: number,
    dependencies: BuildInfoDependency[]
}

function build_info(): Promise<ResultOfBuildInfo>;
```


### Result

- `build_number`: _number_ – Build number assigned to this build by the CI.
- `dependencies`: _[BuildInfoDependency](mod_client.md#BuildInfoDependency)[]_ – Fingerprint of the most important dependencies.


## resolve_app_request

Resolves application request processing result

```ts
type ParamsOfResolveAppRequest = {
    app_request_id: number,
    result: AppRequestResult
}

function resolve_app_request(
    params: ParamsOfResolveAppRequest,
): Promise<void>;
```
### Parameters
- `app_request_id`: _number_ – Request ID received from SDK
- `result`: _[AppRequestResult](mod_client.md#AppRequestResult)_ – Result of request processing


# Types
## ClientErrorCode
```ts
enum ClientErrorCode {
    NotImplemented = 1,
    InvalidHex = 2,
    InvalidBase64 = 3,
    InvalidAddress = 4,
    CallbackParamsCantBeConvertedToJson = 5,
    WebsocketConnectError = 6,
    WebsocketReceiveError = 7,
    WebsocketSendError = 8,
    HttpClientCreateError = 9,
    HttpRequestCreateError = 10,
    HttpRequestSendError = 11,
    HttpRequestParseError = 12,
    CallbackNotRegistered = 13,
    NetModuleNotInit = 14,
    InvalidConfig = 15,
    CannotCreateRuntime = 16,
    InvalidContextHandle = 17,
    CannotSerializeResult = 18,
    CannotSerializeError = 19,
    CannotConvertJsValueToJson = 20,
    CannotReceiveSpawnedResult = 21,
    SetTimerError = 22,
    InvalidParams = 23,
    ContractsAddressConversionFailed = 24,
    UnknownFunction = 25,
    AppRequestError = 26,
    NoSuchRequest = 27,
    CanNotSendRequestResult = 28,
    CanNotReceiveRequestResult = 29,
    CanNotParseRequestResult = 30,
    UnexpectedCallbackResponse = 31,
    CanNotParseNumber = 32,
    InternalError = 33,
    InvalidHandle = 34,
<<<<<<< HEAD
    InvalidStorageKey = 35
=======
    LocalStorageError = 35
>>>>>>> bccbdbfe
}
```
One of the following value:

- `NotImplemented = 1`
- `InvalidHex = 2`
- `InvalidBase64 = 3`
- `InvalidAddress = 4`
- `CallbackParamsCantBeConvertedToJson = 5`
- `WebsocketConnectError = 6`
- `WebsocketReceiveError = 7`
- `WebsocketSendError = 8`
- `HttpClientCreateError = 9`
- `HttpRequestCreateError = 10`
- `HttpRequestSendError = 11`
- `HttpRequestParseError = 12`
- `CallbackNotRegistered = 13`
- `NetModuleNotInit = 14`
- `InvalidConfig = 15`
- `CannotCreateRuntime = 16`
- `InvalidContextHandle = 17`
- `CannotSerializeResult = 18`
- `CannotSerializeError = 19`
- `CannotConvertJsValueToJson = 20`
- `CannotReceiveSpawnedResult = 21`
- `SetTimerError = 22`
- `InvalidParams = 23`
- `ContractsAddressConversionFailed = 24`
- `UnknownFunction = 25`
- `AppRequestError = 26`
- `NoSuchRequest = 27`
- `CanNotSendRequestResult = 28`
- `CanNotReceiveRequestResult = 29`
- `CanNotParseRequestResult = 30`
- `UnexpectedCallbackResponse = 31`
- `CanNotParseNumber = 32`
- `InternalError = 33`
- `InvalidHandle = 34`
<<<<<<< HEAD
- `InvalidStorageKey = 35`
=======
- `LocalStorageError = 35`
>>>>>>> bccbdbfe


## ClientError
```ts
type ClientError = {
    code: number,
    message: string,
    data: any
}
```
- `code`: _number_
- `message`: _string_
- `data`: _any_


## ClientConfig
```ts
type ClientConfig = {
    network?: NetworkConfig,
    crypto?: CryptoConfig,
    abi?: AbiConfig,
    boc?: BocConfig,
    local_storage_path?: string,
    cache_proofs?: boolean
}
```
- `network`?: _[NetworkConfig](mod_client.md#NetworkConfig)_
- `crypto`?: _[CryptoConfig](mod_client.md#CryptoConfig)_
- `abi`?: _[AbiConfig](mod_client.md#AbiConfig)_
- `boc`?: _[BocConfig](mod_client.md#BocConfig)_
- `local_storage_path`?: _string_ – For file based storage is a folder name where SDK will store its data. For browser based is a browser async storage key prefix. Default (recommended) value is "~/.tonclient" for native environments and ".tonclient" for web-browser.
- `cache_proofs`?: _boolean_ – Cache proofs in the local storage.
<br>Default is `true`.


## NetworkConfig
```ts
type NetworkConfig = {
    server_address?: string,
    endpoints?: string[],
    network_retries_count?: number,
    max_reconnect_timeout?: number,
    reconnect_timeout?: number,
    message_retries_count?: number,
    message_processing_timeout?: number,
    wait_for_timeout?: number,
    out_of_sync_threshold?: number,
    sending_endpoint_count?: number,
    latency_detection_interval?: number,
    max_latency?: number,
    query_timeout?: number,
    access_key?: string
}
```
- `server_address`?: _string_ – DApp Server public address. For instance, for `net.ton.dev/graphql` GraphQL endpoint the server address will be net.ton.dev
- `endpoints`?: _string[]_ – List of DApp Server addresses.
<br>Any correct URL format can be specified, including IP addresses This parameter is prevailing over `server_address`.
- `network_retries_count`?: _number_ – Deprecated.
<br>You must use `network.max_reconnect_timeout` that allows to specify maximum network resolving timeout.
- `max_reconnect_timeout`?: _number_ – Maximum time for sequential reconnections.
<br>Must be specified in milliseconds. Default is 120000 (2 min).
- `reconnect_timeout`?: _number_ – Deprecated
- `message_retries_count`?: _number_ – The number of automatic message processing retries that SDK performs in case of `Message Expired (507)` error - but only for those messages which local emulation was successful or failed with replay protection error.
<br>Default is 5.
- `message_processing_timeout`?: _number_ – Timeout that is used to process message delivery for the contracts which ABI does not include "expire" header. If the message is not delivered within the specified timeout the appropriate error occurs.
<br>Must be specified in milliseconds. Default is 40000 (40 sec).
- `wait_for_timeout`?: _number_ – Maximum timeout that is used for query response.
<br>Must be specified in milliseconds. Default is 40000 (40 sec).
- `out_of_sync_threshold`?: _number_ – Maximum time difference between server and client.
<br>If client's device time is out of sync and difference is more than the threshold then error will occur. Also an error will occur if the specified threshold is more than<br>`message_processing_timeout/2`.<br><br>Must be specified in milliseconds. Default is 15000 (15 sec).
- `sending_endpoint_count`?: _number_ – Maximum number of randomly chosen endpoints the library uses to broadcast a message.
<br>Default is 2.
- `latency_detection_interval`?: _number_ – Frequency of sync latency detection.
<br>Library periodically checks the current endpoint for blockchain data syncronization latency.<br>If the latency (time-lag) is less then `NetworkConfig.max_latency`<br>then library selects another endpoint.<br><br>Must be specified in milliseconds. Default is 60000 (1 min).
- `max_latency`?: _number_ – Maximum value for the endpoint's blockchain data syncronization latency (time-lag). Library periodically checks the current endpoint for blockchain data synchronization latency. If the latency (time-lag) is less then `NetworkConfig.max_latency` then library selects another endpoint.
<br>Must be specified in milliseconds. Default is 60000 (1 min).
- `query_timeout`?: _number_ – Default timeout for http requests.
<br>Is is used when no timeout specified for the request to limit the answer waiting time. If no answer received during the timeout requests ends with<br>error.<br><br>Must be specified in milliseconds. Default is 60000 (1 min).
- `access_key`?: _string_ – Access key to GraphQL API.
<br>At the moment is not used in production.


## CryptoConfig
Crypto config.

```ts
type CryptoConfig = {
    mnemonic_dictionary?: number,
    mnemonic_word_count?: number,
    hdkey_derivation_path?: string
}
```
- `mnemonic_dictionary`?: _number_ – Mnemonic dictionary that will be used by default in crypto functions. If not specified, 1 dictionary will be used.
- `mnemonic_word_count`?: _number_ – Mnemonic word count that will be used by default in crypto functions. If not specified the default value will be 12.
- `hdkey_derivation_path`?: _string_ – Derivation path that will be used by default in crypto functions. If not specified `m/44'/396'/0'/0/0` will be used.


## AbiConfig
```ts
type AbiConfig = {
    workchain?: number,
    message_expiration_timeout?: number,
    message_expiration_timeout_grow_factor?: number
}
```
- `workchain`?: _number_ – Workchain id that is used by default in DeploySet
- `message_expiration_timeout`?: _number_ – Message lifetime for contracts which ABI includes "expire" header. The default value is 40 sec.
- `message_expiration_timeout_grow_factor`?: _number_ – Factor that increases the expiration timeout for each retry The default value is 1.5


## BocConfig
```ts
type BocConfig = {
    cache_max_size?: number
}
```
- `cache_max_size`?: _number_ – Maximum BOC cache size in kilobytes.
<br>Default is 10 MB


## BuildInfoDependency
```ts
type BuildInfoDependency = {
    name: string,
    git_commit: string
}
```
- `name`: _string_ – Dependency name.
<br>Usually it is a crate name.
- `git_commit`: _string_ – Git commit hash of the related repository.


## ParamsOfAppRequest
```ts
type ParamsOfAppRequest = {
    app_request_id: number,
    request_data: any
}
```
- `app_request_id`: _number_ – Request ID.
<br>Should be used in `resolve_app_request` call
- `request_data`: _any_ – Request describing data


## AppRequestResult
```ts
type AppRequestResult = {
    type: 'Error'
    text: string
} | {
    type: 'Ok'
    result: any
}
```
Depends on value of the  `type` field.

When _type_ is _'Error'_

Error occurred during request processing


- `text`: _string_ – Error description

When _type_ is _'Ok'_

Request processed successfully


- `result`: _any_ – Request processing result


Variant constructors:

```ts
function appRequestResultError(text: string): AppRequestResult;
function appRequestResultOk(result: any): AppRequestResult;
```

## ResultOfGetApiReference
```ts
type ResultOfGetApiReference = {
    api: any
}
```
- `api`: _API_


## ResultOfVersion
```ts
type ResultOfVersion = {
    version: string
}
```
- `version`: _string_ – Core Library version


## ResultOfBuildInfo
```ts
type ResultOfBuildInfo = {
    build_number: number,
    dependencies: BuildInfoDependency[]
}
```
- `build_number`: _number_ – Build number assigned to this build by the CI.
- `dependencies`: _[BuildInfoDependency](mod_client.md#BuildInfoDependency)[]_ – Fingerprint of the most important dependencies.


## ParamsOfResolveAppRequest
```ts
type ParamsOfResolveAppRequest = {
    app_request_id: number,
    result: AppRequestResult
}
```
- `app_request_id`: _number_ – Request ID received from SDK
- `result`: _[AppRequestResult](mod_client.md#AppRequestResult)_ – Result of request processing

<|MERGE_RESOLUTION|>--- conflicted
+++ resolved
@@ -156,11 +156,7 @@
     CanNotParseNumber = 32,
     InternalError = 33,
     InvalidHandle = 34,
-<<<<<<< HEAD
-    InvalidStorageKey = 35
-=======
     LocalStorageError = 35
->>>>>>> bccbdbfe
 }
 ```
 One of the following value:
@@ -199,11 +195,7 @@
 - `CanNotParseNumber = 32`
 - `InternalError = 33`
 - `InvalidHandle = 34`
-<<<<<<< HEAD
-- `InvalidStorageKey = 35`
-=======
 - `LocalStorageError = 35`
->>>>>>> bccbdbfe
 
 
 ## ClientError
