[package]
name = 'ton_client_processing'
version = '1.44.2'
authors = [ 'TON Labs LTD <support@tonlabs.io>' ]
edition = '2018'
license = 'Apache-2.0'

[lib]
name = 'ton_client_processing'
crate-type = [ 'cdylib', 'rlib', 'staticlib' ]

[dependencies]
<<<<<<< HEAD
ton_block = { git = 'https://github.com/tonlabs/ever-block.git', tag = '1.9.88' }
=======
ton_block = { git = 'https://github.com/tonlabs/ever-block.git', tag = '1.9.89' }
>>>>>>> c267c0bb
ton_types = { git = 'https://github.com/tonlabs/ever-types.git', tag = '2.0.18' }
api_derive = { path = '../api/derive' }
api_info = { path = '../api/info' }

async-trait = '0.1.40'
futures = '0.3.4'
log = '0.4.11'
serde = '1.0.91'
serde_derive = '1.0.91'
serde_json = '1.0.41'
serde_repr = '0.1.7'
tokio = { default-features = false, features = [ 'sync' ], version = '1.4' }
base64 = "0.21.0"

[dev-dependencies]
tokio = { default-features = false, features = [ 'sync', 'rt-multi-thread', 'macros', 'time', 'net', 'fs' ], version = '1.4' }<|MERGE_RESOLUTION|>--- conflicted
+++ resolved
@@ -10,11 +10,7 @@
 crate-type = [ 'cdylib', 'rlib', 'staticlib' ]
 
 [dependencies]
-<<<<<<< HEAD
 ton_block = { git = 'https://github.com/tonlabs/ever-block.git', tag = '1.9.88' }
-=======
-ton_block = { git = 'https://github.com/tonlabs/ever-block.git', tag = '1.9.89' }
->>>>>>> c267c0bb
 ton_types = { git = 'https://github.com/tonlabs/ever-types.git', tag = '2.0.18' }
 api_derive = { path = '../api/derive' }
 api_info = { path = '../api/info' }
