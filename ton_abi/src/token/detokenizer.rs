/*
* Copyright 2018-2019 TON DEV SOLUTIONS LTD.
*
* Licensed under the SOFTWARE EVALUATION License (the "License"); you may not use
* this file except in compliance with the License.  You may obtain a copy of the
* License at: https://ton.dev/licenses
*
* Unless required by applicable law or agreed to in writing, software
* distributed under the License is distributed on an "AS IS" BASIS,
* WITHOUT WARRANTIES OR CONDITIONS OF ANY KIND, either express or implied.
* See the License for the specific TON DEV software governing permissions and
* limitations under the License.
*/

use serde::ser::{Serialize, Serializer, SerializeMap};
use std::collections::HashMap;
use {Param, ParamType, Token, TokenValue};
use num_bigint::{BigInt, BigUint};
use ton_types::cells_serialization::serialize_tree_of_cells;
<<<<<<< HEAD
use tvm::stack::Cell;
=======
use ton_vm::stack::CellData;
>>>>>>> 26a9474d
use crate::error::*;

pub struct Detokenizer;

impl Detokenizer {
    pub fn detokenize(params: &[Param], tokens: &[Token]) -> AbiResult<String> {
        //println!("Params len = {}, tokens len = {}", params.len(), tokens.len());

        if params.len() != tokens.len() {
            bail!(AbiErrorKind::WrongParametersCount(params.len(), tokens.len()));
        }

        if !Token::types_check(tokens, params) {
             bail!(AbiErrorKind::WrongParameterType);
        }

        Ok(serde_json::to_string(&FunctionParams{params: tokens})?)
    }
}

pub struct FunctionParams<'a> {
    params: &'a [Token],
}

impl<'a> Serialize for FunctionParams<'a> {
        fn serialize<S>(&self, serializer: S) -> Result<S::Ok, S::Error>
    where
        S: Serializer,
    {
        let mut map = serializer.serialize_map(Some(self.params.len()))?;

        for token in self.params {
                map.serialize_entry(&token.name, &token.value)?;
            }

        map.end()
    }
}

impl Token {
    pub fn detokenize_big_int<S>(number: &BigInt, serializer: S) -> Result<S::Ok, S::Error>
    where
        S: Serializer,
    {
        let mut int_str = number.to_str_radix(16);
        
        if int_str.starts_with("-") {
            int_str.insert_str(1, "0x");
        } else {
            int_str.insert_str(0, "0x");
        };

        serializer.serialize_str(&int_str)
    }

    pub fn detokenize_big_uint<S>(number: &BigUint, serializer: S) -> Result<S::Ok, S::Error>
    where
        S: Serializer,
    {
        let uint_str = "0x".to_owned() + &number.to_str_radix(16);

        serializer.serialize_str(&uint_str)
    }

    pub fn detokenize_hashmap<S>(_key_type: &ParamType, values: &HashMap<String, TokenValue>, serializer: S) -> Result<S::Ok, S::Error>
    where
        S: Serializer,
    {
        let mut map = serializer.serialize_map(Some(values.len()))?;
        for (k, v) in values {
            map.serialize_entry(k, v)?;
        }
        map.end()
    }

    pub fn detokenize_cell<S>(cell: &Cell, serializer: S) -> Result<S::Ok, S::Error>
    where
        S: Serializer,
    {
        let mut data = vec![];
        serialize_tree_of_cells(cell, &mut data)
            .map_err(|err| serde::ser::Error::custom(err.to_string()))?;

        let data = base64::encode(&data);
        serializer.serialize_str(&data)
    }

    pub fn detokenize_bytes<S>(arr: &Vec<u8>, serializer: S) -> Result<S::Ok, S::Error>
    where
        S: Serializer,
    {
        let data = hex::encode(arr);
        serializer.serialize_str(&data)
    }
}

impl Serialize for TokenValue {
    fn serialize<S>(&self, serializer: S) -> Result<S::Ok, S::Error>
    where
        S: Serializer,
    {
        match self {
            TokenValue::Uint(uint) => Token::detokenize_big_uint(&uint.number, serializer),
            TokenValue::Int(int) => Token::detokenize_big_int(&int.number, serializer),
            TokenValue::Bool(b) => serializer.serialize_bool(b.clone()),
            TokenValue::Tuple(tokens) => {
                FunctionParams {params: tokens}.serialize(serializer)
            },
            TokenValue::Array(ref tokens) => tokens.serialize(serializer),
            TokenValue::FixedArray(ref tokens) => tokens.serialize(serializer),
            TokenValue::Cell(ref cell) => Token::detokenize_cell(cell, serializer),
            TokenValue::Map(key_type, ref map) => Token::detokenize_hashmap(key_type, map, serializer),
            TokenValue::Address(ref address) => serializer.serialize_str(&address.to_string()),
            TokenValue::Bytes(ref arr) => Token::detokenize_bytes(arr, serializer),
            TokenValue::FixedBytes(ref arr) => Token::detokenize_bytes(arr, serializer),
            TokenValue::Gram(gram) => Token::detokenize_big_int(gram.value(), serializer),
        }
    }
}<|MERGE_RESOLUTION|>--- conflicted
+++ resolved
@@ -1,143 +1,139 @@
-/*
-* Copyright 2018-2019 TON DEV SOLUTIONS LTD.
-*
-* Licensed under the SOFTWARE EVALUATION License (the "License"); you may not use
-* this file except in compliance with the License.  You may obtain a copy of the
-* License at: https://ton.dev/licenses
-*
-* Unless required by applicable law or agreed to in writing, software
-* distributed under the License is distributed on an "AS IS" BASIS,
-* WITHOUT WARRANTIES OR CONDITIONS OF ANY KIND, either express or implied.
-* See the License for the specific TON DEV software governing permissions and
-* limitations under the License.
-*/
-
-use serde::ser::{Serialize, Serializer, SerializeMap};
-use std::collections::HashMap;
-use {Param, ParamType, Token, TokenValue};
-use num_bigint::{BigInt, BigUint};
-use ton_types::cells_serialization::serialize_tree_of_cells;
-<<<<<<< HEAD
-use tvm::stack::Cell;
-=======
-use ton_vm::stack::CellData;
->>>>>>> 26a9474d
-use crate::error::*;
-
-pub struct Detokenizer;
-
-impl Detokenizer {
-    pub fn detokenize(params: &[Param], tokens: &[Token]) -> AbiResult<String> {
-        //println!("Params len = {}, tokens len = {}", params.len(), tokens.len());
-
-        if params.len() != tokens.len() {
-            bail!(AbiErrorKind::WrongParametersCount(params.len(), tokens.len()));
-        }
-
-        if !Token::types_check(tokens, params) {
-             bail!(AbiErrorKind::WrongParameterType);
-        }
-
-        Ok(serde_json::to_string(&FunctionParams{params: tokens})?)
-    }
-}
-
-pub struct FunctionParams<'a> {
-    params: &'a [Token],
-}
-
-impl<'a> Serialize for FunctionParams<'a> {
-        fn serialize<S>(&self, serializer: S) -> Result<S::Ok, S::Error>
-    where
-        S: Serializer,
-    {
-        let mut map = serializer.serialize_map(Some(self.params.len()))?;
-
-        for token in self.params {
-                map.serialize_entry(&token.name, &token.value)?;
-            }
-
-        map.end()
-    }
-}
-
-impl Token {
-    pub fn detokenize_big_int<S>(number: &BigInt, serializer: S) -> Result<S::Ok, S::Error>
-    where
-        S: Serializer,
-    {
-        let mut int_str = number.to_str_radix(16);
-        
-        if int_str.starts_with("-") {
-            int_str.insert_str(1, "0x");
-        } else {
-            int_str.insert_str(0, "0x");
-        };
-
-        serializer.serialize_str(&int_str)
-    }
-
-    pub fn detokenize_big_uint<S>(number: &BigUint, serializer: S) -> Result<S::Ok, S::Error>
-    where
-        S: Serializer,
-    {
-        let uint_str = "0x".to_owned() + &number.to_str_radix(16);
-
-        serializer.serialize_str(&uint_str)
-    }
-
-    pub fn detokenize_hashmap<S>(_key_type: &ParamType, values: &HashMap<String, TokenValue>, serializer: S) -> Result<S::Ok, S::Error>
-    where
-        S: Serializer,
-    {
-        let mut map = serializer.serialize_map(Some(values.len()))?;
-        for (k, v) in values {
-            map.serialize_entry(k, v)?;
-        }
-        map.end()
-    }
-
-    pub fn detokenize_cell<S>(cell: &Cell, serializer: S) -> Result<S::Ok, S::Error>
-    where
-        S: Serializer,
-    {
-        let mut data = vec![];
-        serialize_tree_of_cells(cell, &mut data)
-            .map_err(|err| serde::ser::Error::custom(err.to_string()))?;
-
-        let data = base64::encode(&data);
-        serializer.serialize_str(&data)
-    }
-
-    pub fn detokenize_bytes<S>(arr: &Vec<u8>, serializer: S) -> Result<S::Ok, S::Error>
-    where
-        S: Serializer,
-    {
-        let data = hex::encode(arr);
-        serializer.serialize_str(&data)
-    }
-}
-
-impl Serialize for TokenValue {
-    fn serialize<S>(&self, serializer: S) -> Result<S::Ok, S::Error>
-    where
-        S: Serializer,
-    {
-        match self {
-            TokenValue::Uint(uint) => Token::detokenize_big_uint(&uint.number, serializer),
-            TokenValue::Int(int) => Token::detokenize_big_int(&int.number, serializer),
-            TokenValue::Bool(b) => serializer.serialize_bool(b.clone()),
-            TokenValue::Tuple(tokens) => {
-                FunctionParams {params: tokens}.serialize(serializer)
-            },
-            TokenValue::Array(ref tokens) => tokens.serialize(serializer),
-            TokenValue::FixedArray(ref tokens) => tokens.serialize(serializer),
-            TokenValue::Cell(ref cell) => Token::detokenize_cell(cell, serializer),
-            TokenValue::Map(key_type, ref map) => Token::detokenize_hashmap(key_type, map, serializer),
-            TokenValue::Address(ref address) => serializer.serialize_str(&address.to_string()),
-            TokenValue::Bytes(ref arr) => Token::detokenize_bytes(arr, serializer),
-            TokenValue::FixedBytes(ref arr) => Token::detokenize_bytes(arr, serializer),
-            TokenValue::Gram(gram) => Token::detokenize_big_int(gram.value(), serializer),
-        }
-    }
+/*
+* Copyright 2018-2019 TON DEV SOLUTIONS LTD.
+*
+* Licensed under the SOFTWARE EVALUATION License (the "License"); you may not use
+* this file except in compliance with the License.  You may obtain a copy of the
+* License at: https://ton.dev/licenses
+*
+* Unless required by applicable law or agreed to in writing, software
+* distributed under the License is distributed on an "AS IS" BASIS,
+* WITHOUT WARRANTIES OR CONDITIONS OF ANY KIND, either express or implied.
+* See the License for the specific TON DEV software governing permissions and
+* limitations under the License.
+*/
+
+use serde::ser::{Serialize, Serializer, SerializeMap};
+use std::collections::HashMap;
+use {Param, ParamType, Token, TokenValue};
+use num_bigint::{BigInt, BigUint};
+use ton_types::cells_serialization::serialize_tree_of_cells;
+use ton_types::Cell;
+use crate::error::*;
+
+pub struct Detokenizer;
+
+impl Detokenizer {
+    pub fn detokenize(params: &[Param], tokens: &[Token]) -> AbiResult<String> {
+        //println!("Params len = {}, tokens len = {}", params.len(), tokens.len());
+
+        if params.len() != tokens.len() {
+            bail!(AbiErrorKind::WrongParametersCount(params.len(), tokens.len()));
+        }
+
+        if !Token::types_check(tokens, params) {
+             bail!(AbiErrorKind::WrongParameterType);
+        }
+
+        Ok(serde_json::to_string(&FunctionParams{params: tokens})?)
+    }
+}
+
+pub struct FunctionParams<'a> {
+    params: &'a [Token],
+}
+
+impl<'a> Serialize for FunctionParams<'a> {
+        fn serialize<S>(&self, serializer: S) -> Result<S::Ok, S::Error>
+    where
+        S: Serializer,
+    {
+        let mut map = serializer.serialize_map(Some(self.params.len()))?;
+
+        for token in self.params {
+                map.serialize_entry(&token.name, &token.value)?;
+            }
+
+        map.end()
+    }
+}
+
+impl Token {
+    pub fn detokenize_big_int<S>(number: &BigInt, serializer: S) -> Result<S::Ok, S::Error>
+    where
+        S: Serializer,
+    {
+        let mut int_str = number.to_str_radix(16);
+        
+        if int_str.starts_with("-") {
+            int_str.insert_str(1, "0x");
+        } else {
+            int_str.insert_str(0, "0x");
+        };
+
+        serializer.serialize_str(&int_str)
+    }
+
+    pub fn detokenize_big_uint<S>(number: &BigUint, serializer: S) -> Result<S::Ok, S::Error>
+    where
+        S: Serializer,
+    {
+        let uint_str = "0x".to_owned() + &number.to_str_radix(16);
+
+        serializer.serialize_str(&uint_str)
+    }
+
+    pub fn detokenize_hashmap<S>(_key_type: &ParamType, values: &HashMap<String, TokenValue>, serializer: S) -> Result<S::Ok, S::Error>
+    where
+        S: Serializer,
+    {
+        let mut map = serializer.serialize_map(Some(values.len()))?;
+        for (k, v) in values {
+            map.serialize_entry(k, v)?;
+        }
+        map.end()
+    }
+
+    pub fn detokenize_cell<S>(cell: &Cell, serializer: S) -> Result<S::Ok, S::Error>
+    where
+        S: Serializer,
+    {
+        let mut data = vec![];
+        serialize_tree_of_cells(cell, &mut data)
+            .map_err(|err| serde::ser::Error::custom(err.to_string()))?;
+
+        let data = base64::encode(&data);
+        serializer.serialize_str(&data)
+    }
+
+    pub fn detokenize_bytes<S>(arr: &Vec<u8>, serializer: S) -> Result<S::Ok, S::Error>
+    where
+        S: Serializer,
+    {
+        let data = hex::encode(arr);
+        serializer.serialize_str(&data)
+    }
+}
+
+impl Serialize for TokenValue {
+    fn serialize<S>(&self, serializer: S) -> Result<S::Ok, S::Error>
+    where
+        S: Serializer,
+    {
+        match self {
+            TokenValue::Uint(uint) => Token::detokenize_big_uint(&uint.number, serializer),
+            TokenValue::Int(int) => Token::detokenize_big_int(&int.number, serializer),
+            TokenValue::Bool(b) => serializer.serialize_bool(b.clone()),
+            TokenValue::Tuple(tokens) => {
+                FunctionParams {params: tokens}.serialize(serializer)
+            },
+            TokenValue::Array(ref tokens) => tokens.serialize(serializer),
+            TokenValue::FixedArray(ref tokens) => tokens.serialize(serializer),
+            TokenValue::Cell(ref cell) => Token::detokenize_cell(cell, serializer),
+            TokenValue::Map(key_type, ref map) => Token::detokenize_hashmap(key_type, map, serializer),
+            TokenValue::Address(ref address) => serializer.serialize_str(&address.to_string()),
+            TokenValue::Bytes(ref arr) => Token::detokenize_bytes(arr, serializer),
+            TokenValue::FixedBytes(ref arr) => Token::detokenize_bytes(arr, serializer),
+            TokenValue::Gram(gram) => Token::detokenize_big_int(gram.value(), serializer),
+        }
+    }
 }