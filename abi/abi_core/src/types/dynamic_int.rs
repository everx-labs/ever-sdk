use super::common::*;
use super::{
    ABISerialized,
    ABIDeserialized,
    ABITypeSignature,
    DeserializationError,
    Bit,
    Bitstring
};

use num_bigint::{BigInt, Sign};

use tvm::stack::{BuilderData, SliceData};

pub fn read_dynamic_int(cursor: SliceData, signed_padding: bool)
-> Result<(Vec<u8>, SliceData), DeserializationError> {
    let mut cursor = cursor;
    let mut bitstring = Bitstring::new();

    loop {
        let (byte, new_cursor) = <u8 as ABIDeserialized>::read_from(cursor)?;
        cursor = new_cursor;

        bitstring = Bitstring::create(vec![byte << 1], 7) + bitstring;

        if (byte & 0x80) == 0 {
            break;
        }
    };

    Ok((bitstring_to_be_bytes(bitstring, signed_padding), cursor))
}

pub fn bitstring_to_be_bytes(bitstring: Bitstring, signed_padding: bool) -> Vec<u8> {
    // pad to 8 bits
    let padding_count = 8 - ((bitstring.length_in_bits() - 1) % 8 + 1);
    let padding_string = if signed_padding && (bitstring.bits(0..1).data[0] == Bit::One) {
        Bitstring::create(vec![0xFF], padding_count)
    } else {
        Bitstring::create(vec![0], padding_count)
    };

    let bitstring = padding_string + bitstring;

    bitstring.data().to_vec()
}

pub type Dint = BigInt;

impl ABISerialized for Dint {

    fn prepend_to(&self, destination: BuilderData) -> BuilderData {
        let bytes = self.to_signed_bytes_be();
        let size = bytes.len() * 8;

        let high_byte = bytes[0];
        let mut crop_bits = 0;

        // crop unsignificant high bits to reduce size
        for i in (0..7).rev() {
            if (high_byte >> 7) == (high_byte >> i & 0x01) {
                crop_bits += 1;
            } else {
                break;
            }
        }

        let num_bitstring = Bitstring::create(bytes, size);

        let cropped_bitstring = num_bitstring.substring(crop_bits..num_bitstring.length_in_bits());

        let mut result = Bitstring::new();
        let mut remain = cropped_bitstring.length_in_bits();

        // take gropus by 7 bits
        while remain > 0 {
            let bit_count = std::cmp::min(remain, 7);

            let mut prefix = Bitstring::new();

            // add prefix (1 - more groups followed, 0 - last group)
            if remain > bit_count {
                prefix.append_bit(&Bit::One);
            } else {
                prefix.append_bit(&Bit::Zero);
                if bit_count != 7 {
                    // pad last group to 7 bits according to number sign
                    let padding = match self.sign() {
                        Sign::Plus => 0x0,
                        Sign::NoSign => 0x0,
                        Sign::Minus => 0xffff,
                    };
                    prefix.append_bits(padding, 7 - bit_count);
                }
            }

            result = result + prefix + cropped_bitstring.substring(remain - bit_count .. remain);

            remain -= bit_count;
        }

        prepend_data_to_chain(destination, result)
    }

    fn get_in_cell_size(&self) -> usize {
        let num_size = self.to_signed_bytes_be().len() * 8;
        // split by groups of 7 bits with adding one bit to each group and last group pad to 8 bits
        num_size + num_size / 7 + ((num_size % 7) + 7) & !7
    }
}

impl ABIDeserialized for Dint {
    type Out = Dint;

    fn read_from(cursor: SliceData) -> Result<(Self::Out, SliceData), DeserializationError> {
        let (vec, cursor) = read_dynamic_int(cursor, true)?;

        Ok((Dint::from_signed_bytes_be(&vec), cursor))
    }
}

impl ABITypeSignature for Dint {
    fn type_signature() -> String {
        "dint".to_string()
    }
}

#[cfg(test)]
mod tests {
    use super::*;
    use tvm::stack::find_tag;
<<<<<<< HEAD
=======

>>>>>>> 12cbba7b

    #[test]
    fn test_read_dynamic_int() {
        let mut cell = BuilderData::new();
        cell.update_cell(|data, len, _, vec| {
            data.clear();
            data.extend_from_slice(vec);
<<<<<<< HEAD
            *len = find_tag(data);
=======
            *len = find_tag(data)
>>>>>>> 12cbba7b
        }, &[0xF8, 0xFF, 0x7F, 0xF8, 0xFF, 0x7F, 0x80]);
        dbg!(cell.clone());
        let cursor = SliceData::from(cell);
        // check signed
        let (vec, new_cursor) = read_dynamic_int(cursor, true).unwrap();
        assert_eq!(vec, vec![0xFF, 0xFF, 0xF8]);
        assert_eq!(Dint::from_signed_bytes_be(&vec), Dint::from(-8));

        // check unsigned
        let (vec, _new_cursor) = read_dynamic_int(new_cursor, false).unwrap();
        assert_eq!(vec, vec![0x1F, 0xFF, 0xF8]);
        assert_eq!(Dint::from_signed_bytes_be(&vec), Dint::from(0x1FFFF8));
    }
}<|MERGE_RESOLUTION|>--- conflicted
+++ resolved
@@ -1,161 +1,153 @@
-use super::common::*;
-use super::{
-    ABISerialized,
-    ABIDeserialized,
-    ABITypeSignature,
-    DeserializationError,
-    Bit,
-    Bitstring
-};
-
-use num_bigint::{BigInt, Sign};
-
-use tvm::stack::{BuilderData, SliceData};
-
-pub fn read_dynamic_int(cursor: SliceData, signed_padding: bool)
--> Result<(Vec<u8>, SliceData), DeserializationError> {
-    let mut cursor = cursor;
-    let mut bitstring = Bitstring::new();
-
-    loop {
-        let (byte, new_cursor) = <u8 as ABIDeserialized>::read_from(cursor)?;
-        cursor = new_cursor;
-
-        bitstring = Bitstring::create(vec![byte << 1], 7) + bitstring;
-
-        if (byte & 0x80) == 0 {
-            break;
-        }
-    };
-
-    Ok((bitstring_to_be_bytes(bitstring, signed_padding), cursor))
-}
-
-pub fn bitstring_to_be_bytes(bitstring: Bitstring, signed_padding: bool) -> Vec<u8> {
-    // pad to 8 bits
-    let padding_count = 8 - ((bitstring.length_in_bits() - 1) % 8 + 1);
-    let padding_string = if signed_padding && (bitstring.bits(0..1).data[0] == Bit::One) {
-        Bitstring::create(vec![0xFF], padding_count)
-    } else {
-        Bitstring::create(vec![0], padding_count)
-    };
-
-    let bitstring = padding_string + bitstring;
-
-    bitstring.data().to_vec()
-}
-
-pub type Dint = BigInt;
-
-impl ABISerialized for Dint {
-
-    fn prepend_to(&self, destination: BuilderData) -> BuilderData {
-        let bytes = self.to_signed_bytes_be();
-        let size = bytes.len() * 8;
-
-        let high_byte = bytes[0];
-        let mut crop_bits = 0;
-
-        // crop unsignificant high bits to reduce size
-        for i in (0..7).rev() {
-            if (high_byte >> 7) == (high_byte >> i & 0x01) {
-                crop_bits += 1;
-            } else {
-                break;
-            }
-        }
-
-        let num_bitstring = Bitstring::create(bytes, size);
-
-        let cropped_bitstring = num_bitstring.substring(crop_bits..num_bitstring.length_in_bits());
-
-        let mut result = Bitstring::new();
-        let mut remain = cropped_bitstring.length_in_bits();
-
-        // take gropus by 7 bits
-        while remain > 0 {
-            let bit_count = std::cmp::min(remain, 7);
-
-            let mut prefix = Bitstring::new();
-
-            // add prefix (1 - more groups followed, 0 - last group)
-            if remain > bit_count {
-                prefix.append_bit(&Bit::One);
-            } else {
-                prefix.append_bit(&Bit::Zero);
-                if bit_count != 7 {
-                    // pad last group to 7 bits according to number sign
-                    let padding = match self.sign() {
-                        Sign::Plus => 0x0,
-                        Sign::NoSign => 0x0,
-                        Sign::Minus => 0xffff,
-                    };
-                    prefix.append_bits(padding, 7 - bit_count);
-                }
-            }
-
-            result = result + prefix + cropped_bitstring.substring(remain - bit_count .. remain);
-
-            remain -= bit_count;
-        }
-
-        prepend_data_to_chain(destination, result)
-    }
-
-    fn get_in_cell_size(&self) -> usize {
-        let num_size = self.to_signed_bytes_be().len() * 8;
-        // split by groups of 7 bits with adding one bit to each group and last group pad to 8 bits
-        num_size + num_size / 7 + ((num_size % 7) + 7) & !7
-    }
-}
-
-impl ABIDeserialized for Dint {
-    type Out = Dint;
-
-    fn read_from(cursor: SliceData) -> Result<(Self::Out, SliceData), DeserializationError> {
-        let (vec, cursor) = read_dynamic_int(cursor, true)?;
-
-        Ok((Dint::from_signed_bytes_be(&vec), cursor))
-    }
-}
-
-impl ABITypeSignature for Dint {
-    fn type_signature() -> String {
-        "dint".to_string()
-    }
-}
-
-#[cfg(test)]
-mod tests {
-    use super::*;
-    use tvm::stack::find_tag;
-<<<<<<< HEAD
-=======
-
->>>>>>> 12cbba7b
-
-    #[test]
-    fn test_read_dynamic_int() {
-        let mut cell = BuilderData::new();
-        cell.update_cell(|data, len, _, vec| {
-            data.clear();
-            data.extend_from_slice(vec);
-<<<<<<< HEAD
-            *len = find_tag(data);
-=======
-            *len = find_tag(data)
->>>>>>> 12cbba7b
-        }, &[0xF8, 0xFF, 0x7F, 0xF8, 0xFF, 0x7F, 0x80]);
-        dbg!(cell.clone());
-        let cursor = SliceData::from(cell);
-        // check signed
-        let (vec, new_cursor) = read_dynamic_int(cursor, true).unwrap();
-        assert_eq!(vec, vec![0xFF, 0xFF, 0xF8]);
-        assert_eq!(Dint::from_signed_bytes_be(&vec), Dint::from(-8));
-
-        // check unsigned
-        let (vec, _new_cursor) = read_dynamic_int(new_cursor, false).unwrap();
-        assert_eq!(vec, vec![0x1F, 0xFF, 0xF8]);
-        assert_eq!(Dint::from_signed_bytes_be(&vec), Dint::from(0x1FFFF8));
-    }
+use super::common::*;
+use super::{
+    ABISerialized,
+    ABIDeserialized,
+    ABITypeSignature,
+    DeserializationError,
+    Bit,
+    Bitstring
+};
+
+use num_bigint::{BigInt, Sign};
+
+use tvm::stack::{BuilderData, SliceData};
+
+pub fn read_dynamic_int(cursor: SliceData, signed_padding: bool)
+-> Result<(Vec<u8>, SliceData), DeserializationError> {
+    let mut cursor = cursor;
+    let mut bitstring = Bitstring::new();
+
+    loop {
+        let (byte, new_cursor) = <u8 as ABIDeserialized>::read_from(cursor)?;
+        cursor = new_cursor;
+
+        bitstring = Bitstring::create(vec![byte << 1], 7) + bitstring;
+
+        if (byte & 0x80) == 0 {
+            break;
+        }
+    };
+
+    Ok((bitstring_to_be_bytes(bitstring, signed_padding), cursor))
+}
+
+pub fn bitstring_to_be_bytes(bitstring: Bitstring, signed_padding: bool) -> Vec<u8> {
+    // pad to 8 bits
+    let padding_count = 8 - ((bitstring.length_in_bits() - 1) % 8 + 1);
+    let padding_string = if signed_padding && (bitstring.bits(0..1).data[0] == Bit::One) {
+        Bitstring::create(vec![0xFF], padding_count)
+    } else {
+        Bitstring::create(vec![0], padding_count)
+    };
+
+    let bitstring = padding_string + bitstring;
+
+    bitstring.data().to_vec()
+}
+
+pub type Dint = BigInt;
+
+impl ABISerialized for Dint {
+
+    fn prepend_to(&self, destination: BuilderData) -> BuilderData {
+        let bytes = self.to_signed_bytes_be();
+        let size = bytes.len() * 8;
+
+        let high_byte = bytes[0];
+        let mut crop_bits = 0;
+
+        // crop unsignificant high bits to reduce size
+        for i in (0..7).rev() {
+            if (high_byte >> 7) == (high_byte >> i & 0x01) {
+                crop_bits += 1;
+            } else {
+                break;
+            }
+        }
+
+        let num_bitstring = Bitstring::create(bytes, size);
+
+        let cropped_bitstring = num_bitstring.substring(crop_bits..num_bitstring.length_in_bits());
+
+        let mut result = Bitstring::new();
+        let mut remain = cropped_bitstring.length_in_bits();
+
+        // take gropus by 7 bits
+        while remain > 0 {
+            let bit_count = std::cmp::min(remain, 7);
+
+            let mut prefix = Bitstring::new();
+
+            // add prefix (1 - more groups followed, 0 - last group)
+            if remain > bit_count {
+                prefix.append_bit(&Bit::One);
+            } else {
+                prefix.append_bit(&Bit::Zero);
+                if bit_count != 7 {
+                    // pad last group to 7 bits according to number sign
+                    let padding = match self.sign() {
+                        Sign::Plus => 0x0,
+                        Sign::NoSign => 0x0,
+                        Sign::Minus => 0xffff,
+                    };
+                    prefix.append_bits(padding, 7 - bit_count);
+                }
+            }
+
+            result = result + prefix + cropped_bitstring.substring(remain - bit_count .. remain);
+
+            remain -= bit_count;
+        }
+
+        prepend_data_to_chain(destination, result)
+    }
+
+    fn get_in_cell_size(&self) -> usize {
+        let num_size = self.to_signed_bytes_be().len() * 8;
+        // split by groups of 7 bits with adding one bit to each group and last group pad to 8 bits
+        num_size + num_size / 7 + ((num_size % 7) + 7) & !7
+    }
+}
+
+impl ABIDeserialized for Dint {
+    type Out = Dint;
+
+    fn read_from(cursor: SliceData) -> Result<(Self::Out, SliceData), DeserializationError> {
+        let (vec, cursor) = read_dynamic_int(cursor, true)?;
+
+        Ok((Dint::from_signed_bytes_be(&vec), cursor))
+    }
+}
+
+impl ABITypeSignature for Dint {
+    fn type_signature() -> String {
+        "dint".to_string()
+    }
+}
+
+#[cfg(test)]
+mod tests {
+    use super::*;
+    use tvm::stack::find_tag;
+
+    #[test]
+    fn test_read_dynamic_int() {
+        let mut cell = BuilderData::new();
+        cell.update_cell(|data, len, _, vec| {
+            data.clear();
+            data.extend_from_slice(vec);
+            *len = find_tag(data);
+        }, &[0xF8, 0xFF, 0x7F, 0xF8, 0xFF, 0x7F, 0x80]);
+        dbg!(cell.clone());
+        let cursor = SliceData::from(cell);
+        // check signed
+        let (vec, new_cursor) = read_dynamic_int(cursor, true).unwrap();
+        assert_eq!(vec, vec![0xFF, 0xFF, 0xF8]);
+        assert_eq!(Dint::from_signed_bytes_be(&vec), Dint::from(-8));
+
+        // check unsigned
+        let (vec, _new_cursor) = read_dynamic_int(new_cursor, false).unwrap();
+        assert_eq!(vec, vec![0x1F, 0xFF, 0xF8]);
+        assert_eq!(Dint::from_signed_bytes_be(&vec), Dint::from(0x1FFFF8));
+    }
 }