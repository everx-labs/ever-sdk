--- conflicted
+++ resolved
@@ -21,21 +21,12 @@
 ton_sdk = { default-features = false, path = '../ton_sdk' }
 ton_client_processing = { default-features = false, path = '../ton_client_processing' }
 
-<<<<<<< HEAD
 ton_abi = { git = 'https://github.com/tonlabs/ever-abi.git', tag = '2.3.78' }
 ton_block = { git = 'https://github.com/tonlabs/ever-block.git', tag = '1.9.41' }
 ton_block_json = { git = 'https://github.com/tonlabs/ever-block-json.git', tag = '0.7.110' }
 ton_types = { git = 'https://github.com/tonlabs/ever-types.git', tag = '2.0.0' }
 ton_executor = { features = ['signature_with_id'], git = 'https://github.com/tonlabs/ever-executor.git', tag = '1.15.192' }
 ton_vm = { features = ['signature_with_id', 'signature_no_check'], git = 'https://github.com/tonlabs/ever-vm.git', tag = '1.8.129' }
-=======
-ton_abi = { git = 'https://github.com/tonlabs/ever-abi.git', tag = '2.3.76' }
-ton_block = { git = 'https://github.com/tonlabs/ever-block.git', tag = '1.9.39' }
-ton_block_json = { git = 'https://github.com/tonlabs/ever-block-json.git', tag = '0.7.108' }
-ton_types = { git = 'https://github.com/tonlabs/ever-types.git', tag = '1.12.7' }
-ton_executor = { features = ['signature_with_id'], git = 'https://github.com/tonlabs/ever-executor.git', tag = '1.15.190' }
-ton_vm = { features = ['signature_with_id', 'signature_no_check'], git = 'https://github.com/tonlabs/ever-vm.git', tag = '1.8.127' }
->>>>>>> 890ae719
 
 lockfree = { git = 'https://github.com/tonlabs/lockfree.git', package = 'lockfree' }
 sodalite = { features = [ 'rand' ], git = 'https://github.com/tonlabs/sodalite.git' }
