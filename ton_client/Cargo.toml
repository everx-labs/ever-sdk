--- conflicted
+++ resolved
@@ -20,21 +20,12 @@
 api_info = { path = '../api/info' }
 ton_sdk = { default-features = false, path = '../ton_sdk' }
 
-<<<<<<< HEAD
-ton_abi = { git = 'https://github.com/tonlabs/ton-labs-abi.git', tag = '2.3.19' }
-ton_block = { git = 'https://github.com/tonlabs/ton-labs-block.git', tag = '1.8.11' }
-ton_block_json = { git = 'https://github.com/tonlabs/ton-labs-block-json.git', tag = '0.7.47' }
-ton_executor = { default-features = false, git = 'https://github.com/tonlabs/ton-labs-executor.git', tag = '1.15.104' }
-ton_types = { git = 'https://github.com/tonlabs/ton-labs-types.git', tag = '1.11.4' }
-ton_vm = { default-features = false, git = 'https://github.com/tonlabs/ton-labs-vm.git', tag = '1.8.52' }
-=======
 ton_abi = { git = 'https://github.com/tonlabs/ton-labs-abi.git', tag = '2.3.45' }
 ton_block = { git = 'https://github.com/tonlabs/ton-labs-block.git', tag = '1.9.10' }
 ton_block_json = { git = 'https://github.com/tonlabs/ton-labs-block-json.git', tag = '0.7.75' }
 ton_executor = { default-features = false, git = 'https://github.com/tonlabs/ton-labs-executor.git', tag = '1.15.139' }
 ton_types = { git = 'https://github.com/tonlabs/ton-labs-types.git', tag = '1.12.4' }
 ton_vm = { default-features = false, git = 'https://github.com/tonlabs/ton-labs-vm.git', tag = '1.8.79' }
->>>>>>> 05effacb
 
 lockfree = { git = 'https://github.com/tonlabs/lockfree.git', package = 'lockfree' }
 sodalite = { features = [ 'rand' ], git = 'https://github.com/tonlabs/sodalite.git' }
