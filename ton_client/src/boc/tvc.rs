--- conflicted
+++ resolved
@@ -1,391 +1,386 @@
-/*
-* Copyright 2018-2021 TON Labs LTD.
-*
-* Licensed under the SOFTWARE EVALUATION License (the "License"); you may not use
-* this file except in compliance with the License.
-*
-* Unless required by applicable law or agreed to in writing, software
-* distributed under the License is distributed on an "AS IS" BASIS,
-* WITHOUT WARRANTIES OR CONDITIONS OF ANY KIND, either express or implied.
-* See the License for the specific TON DEV software governing permissions and
-* limitations under the License.
-*/
-
-use ton_block::{Number5, StateInit, StateInitLib, TickTock};
-use ton_types::{BuilderData, Cell, SliceData};
-
-use crate::boc::internal::{deserialize_cell_from_boc, deserialize_object_from_boc, serialize_cell_to_boc, serialize_object_to_boc};
-use crate::boc::Error;
-use crate::client::ClientContext;
-use crate::error::ClientResult;
-
-use super::BocCacheType;
-
-const OLD_CPP_SELECTOR_DATA: &[u8] = &[0xff, 0x00, 0x20, 0xc1, 0x01, 0xf4, 0xa4, 0x20, 0x58, 0x92, 0xf4, 0xa0, 0xe0, 0x5f, 0x02, 0x8a, 0x20, 0xed, 0x53, 0xd9];
-const OLD_SOL_SELECTOR_DATA: &[u8] = &[0xff, 0x00, 0xf4, 0xa4, 0x20, 0x22, 0xc0, 0x01, 0x92, 0xf4, 0xa0, 0xe1, 0x8a, 0xed, 0x53, 0x58, 0x30, 0xf4, 0xa1];
-const NEW_SELECTOR_DATA: &[u8] = &[0x8a, 0xed, 0x53, 0x20, 0xe3, 0x03, 0x20, 0xc0, 0xff, 0xe3, 0x02, 0x20, 0xc0, 0xfe, 0xe3, 0x02, 0xf2, 0x0b];
-const MYCODE_SELECTOR_DATA: &[u8] = &[0x8A, 0xDB, 0x35];
-
-#[derive(Serialize, Deserialize, Clone, ApiType, Default)]
-pub struct ParamsOfGetCodeFromTvc {
-    /// Contract TVC image or image BOC handle
-    pub tvc: String,
-}
-
-#[derive(Serialize, Deserialize, Clone, ApiType, Default)]
-pub struct ResultOfGetCodeFromTvc {
-    /// Contract code encoded as base64
-    pub code: String,
-}
-
-/// Extracts code from TVC contract image
-#[api_function]
-pub async fn get_code_from_tvc(
-    context: std::sync::Arc<ClientContext>,
-    params: ParamsOfGetCodeFromTvc,
-) -> ClientResult<ResultOfGetCodeFromTvc> {
-    let object = deserialize_object_from_boc::<ton_block::StateInit>(&context, &params.tvc, "TVC").await?;
-    
-    let code = object.object.code.ok_or(Error::invalid_boc("TVC image has no code"))?;
-
-    Ok(ResultOfGetCodeFromTvc {
-        code: super::internal::serialize_cell_to_base64(&code, "code")?,
-    })
-}
-
-fn get_old_selector_salt(code: &Cell) -> ClientResult<Option<Cell>> {
-    Ok(code.reference(2).ok())
-}
-
-fn get_new_selector_salt_and_ver(code: &Cell) -> ClientResult<(Option<Cell>, Cell)> {
-    let mut private_selector: SliceData = code.reference(0)
-        .map_err(|_| Error::invalid_boc("no private functions selector in new selector"))?
-        .into();
-    if private_selector.get_next_bits(13).ok() != Some(vec![0xf4, 0xa0]) {
-        return Err(Error::invalid_boc("invalid private functions selector data"))
-    }
-    private_selector.get_dictionary_opt();
-    let version = private_selector.reference_opt(0)
-        .ok_or_else(|| Error::invalid_boc("no compiler version in contract code"))?;
-    Ok((private_selector.reference_opt(1), version))
-}
-
-fn get_mycode_selector_salt_and_ver(code: &Cell) -> ClientResult<(Option<Cell>, Cell)> {
-    let new_selector = code.reference(1)
-        .map_err(|_| Error::invalid_boc("no new selector in mycode selector"))?;
-    get_new_selector_salt_and_ver(&new_selector)
-}
-
-pub fn get_salt_and_ver(code: Cell) -> ClientResult<(Option<Cell>, Option<Cell>)> {
-    match SliceData::from(code.clone()).get_bytestring(0).as_slice() {
-        OLD_CPP_SELECTOR_DATA => get_old_selector_salt(&code).map(|salt| (salt, None)),
-        OLD_SOL_SELECTOR_DATA => Ok((None, None)),
-        NEW_SELECTOR_DATA => get_new_selector_salt_and_ver(&code).map(|(salt, ver)| (salt, Some(ver))),
-        MYCODE_SELECTOR_DATA => get_mycode_selector_salt_and_ver(&code).map(|(salt, ver)| (salt, Some(ver))),
-        _ => Err(Error::invalid_boc("unknown contract type")),
-    }
-}
-
-#[derive(Serialize, Deserialize, ApiType, Default)]
-pub struct ParamsOfGetCodeSalt {
-    /// Contract code BOC encoded as base64 or code BOC handle
-    pub code: String,
-    /// Cache type to put the result.
-    /// The BOC itself returned if no cache type provided.
-    pub boc_cache: Option<BocCacheType>,
-}
-
-#[derive(Serialize, Deserialize, ApiType, Default)]
-pub struct ResultOfGetCodeSalt {
-    /// Contract code salt if present. BOC encoded as base64 or BOC handle
-    pub salt: Option<String>,
-}
-
-/// Returns the contract code's salt if it is present.
-#[api_function]
-pub async fn get_code_salt(
-    context: std::sync::Arc<ClientContext>,
-    params: ParamsOfGetCodeSalt,
-) -> ClientResult<ResultOfGetCodeSalt> {
-    let (_, code) = deserialize_cell_from_boc(&context, &params.code, "contract code").await?;
-    
-    let (salt, _) = get_salt_and_ver(code)?;
-    
-    let salt = if let Some(salt) = salt {
-        Some(serialize_cell_to_boc(&context, salt, "code salt", params.boc_cache).await?)
-    } else {
-        None
-    };
-    Ok(ResultOfGetCodeSalt { salt })
-}
-
-fn builder_to_cell(builder: BuilderData) -> ClientResult<Cell> {
-    builder
-        .into_cell()
-        .map_err(|err| Error::invalid_boc(format!("can not convert builder to cell: {}", err)))
-}
-
-fn set_salt(cell: Cell, salt: Cell, replace_last_ref: bool) -> ClientResult<Cell> {
-    let mut builder: BuilderData = cell.into();
-    if replace_last_ref {
-        builder.replace_reference_cell(builder.references_used() - 1, salt);
-    } else {
-        builder.checked_append_reference(salt)
-            .map_err(|_| Error::invalid_boc("no empty reference for salt"))?;
-    }
-    builder_to_cell(builder)
-}
-
-fn set_old_selector_salt(code: Cell, salt: Cell) -> ClientResult<Cell> {
-    let salt_present = get_old_selector_salt(&code)?.is_some();
-    set_salt(code, salt, salt_present)
-}
-
-fn set_new_selector_salt(code: Cell, salt: Cell) -> ClientResult<Cell> {
-    let private_selector = code.reference(0)
-        .map_err(|_| Error::invalid_boc("no private functions selector in new selector"))?;
-
-    let private_selector = set_salt(
-        private_selector, salt, get_new_selector_salt_and_ver(&code)?.0.is_some()
-    )?;
-
-    let mut builder: BuilderData = code.into();
-    builder.replace_reference_cell(0, private_selector);
-    builder_to_cell(builder)
-}
-
-fn set_mycode_selector_salt(code: Cell, salt: Cell) -> ClientResult<Cell> {
-    let new_selector = code.reference(1)
-        .map_err(|_| Error::invalid_boc("no new selector in mycode selector"))?;
-    let new_selector = set_new_selector_salt(new_selector, salt)?;
-    
-    let mut builder: BuilderData = code.into();
-    builder.replace_reference_cell(1, new_selector);
-    builder_to_cell(builder)
-}
-
-#[derive(Serialize, Deserialize, ApiType, Default)]
-pub struct ParamsOfSetCodeSalt {
-    /// Contract code BOC encoded as base64 or code BOC handle
-    pub code: String,
-    /// Code salt to set. BOC encoded as base64 or BOC handle
-    pub salt: String,
-    /// Cache type to put the result.
-    /// The BOC itself returned if no cache type provided.
-    pub boc_cache: Option<BocCacheType>,
-}
-
-#[derive(Serialize, Deserialize, ApiType, Default)]
-pub struct ResultOfSetCodeSalt {
-    /// Contract code with salt set. BOC encoded as base64 or BOC handle
-    pub code: String,
-}
-
-/// Sets new salt to contract code. Returns the new contract code with salt.
-#[api_function]
-pub async fn set_code_salt(
-    context: std::sync::Arc<ClientContext>,
-    params: ParamsOfSetCodeSalt,
-) -> ClientResult<ResultOfSetCodeSalt> {
-    let (_, code) = deserialize_cell_from_boc(&context, &params.code, "contract code").await?;
-    let (_, salt) = deserialize_cell_from_boc(&context, &params.salt, "salt").await?;
-    
-    let code = match SliceData::from(code.clone()).get_bytestring(0).as_slice() {
-        OLD_CPP_SELECTOR_DATA => set_old_selector_salt(code, salt),
-        NEW_SELECTOR_DATA => set_new_selector_salt(code, salt),
-        MYCODE_SELECTOR_DATA => set_mycode_selector_salt(code, salt),
-        OLD_SOL_SELECTOR_DATA => Err(Error::invalid_boc("the contract doesn't support salt adding")),
-        _ => Err(Error::invalid_boc("unknown contract type")),
-    }?;
-    
-    Ok(ResultOfSetCodeSalt { 
-        code: serialize_cell_to_boc(&context, code, "contract code", params.boc_cache).await?
-    })
-}
-
-#[derive(Serialize, Deserialize, ApiType, Default)]
-pub struct ParamsOfGetCompilerVersion {
-    /// Contract code BOC encoded as base64 or code BOC handle
-    pub code: String,
-}
-
-#[derive(Serialize, Deserialize, ApiType, Default)]
-pub struct ResultOfGetCompilerVersion {
-    /// Compiler version, for example 'sol 0.49.0'
-    pub version: Option<String>,
-}
-
-pub fn get_compiler_version_from_cell(
-    code: Cell,
-) -> ClientResult<Option<String>> {
-    let (_, version) = get_salt_and_ver(code)?;
-
-    version.map(|cell| {
-<<<<<<< HEAD
-        let bytes = SliceData::from(cell).get_bytestring(0);
-        String::from_utf8(bytes)
-=======
-        let bytes = cell.data();
-        String::from_utf8(bytes[..bytes.len()].to_vec())
->>>>>>> f1c3149b
-            .map_err(|err| Error::invalid_boc(
-                format!("can not convert version cell to string: {}", err)))
-    })
-        .transpose()
-}
-
-/// Returns the compiler version used to compile the code.
-#[api_function]
-pub async fn get_compiler_version(
-    context: std::sync::Arc<ClientContext>,
-    params: ParamsOfGetCompilerVersion,
-) -> ClientResult<ResultOfGetCompilerVersion> {
-    let (_, code) = deserialize_cell_from_boc(&context, &params.code, "contract code").await?;
-    let version = get_compiler_version_from_cell(code)?;
-
-    Ok(ResultOfGetCompilerVersion { version })
-}
-
-#[derive(Serialize, Deserialize, ApiType, Default)]
-pub struct ParamsOfEncodeTvc {
-    /// Contract code BOC encoded as base64 or BOC handle
-    pub code: Option<String>,
-    /// Contract data BOC encoded as base64 or BOC handle
-    pub data: Option<String>,
-    /// Contract library BOC encoded as base64 or BOC handle
-    pub library: Option<String>,
-    /// `special.tick` field. Specifies the contract ability to handle tick transactions
-    pub tick: Option<bool>,
-    /// `special.tock` field. Specifies the contract ability to handle tock transactions
-    pub tock: Option<bool>,
-    /// Is present and non-zero only in instances of large smart contracts
-    pub split_depth: Option<u32>,
-
-    /// Cache type to put the result.
-    /// The BOC itself returned if no cache type provided.
-    pub boc_cache: Option<BocCacheType>,
-}
-
-#[derive(Serialize, Deserialize, ApiType, Default)]
-pub struct ResultOfEncodeTvc {
-    /// Contract TVC image BOC encoded as base64 or BOC handle of boc_cache parameter was specified
-    pub tvc: String,
-}
-
-/// Encodes tvc from code, data, libraries ans special options (see input params)
-#[api_function]
-pub async fn encode_tvc(
-    context: std::sync::Arc<ClientContext>,
-    params: ParamsOfEncodeTvc,
-) -> ClientResult<ResultOfEncodeTvc> {
-    let get_cell = |name, boc| {
-        let context = context.clone();
-        async move {
-            if let Some(boc) = boc {
-                deserialize_cell_from_boc(&context, boc, name).await.map(|val| Some(val.1))
-            } else {
-                Ok(None)
-            }
-    }};
-    let code = get_cell("code", params.code.as_deref()).await?;
-    let data = get_cell("data", params.data.as_deref()).await?;
-    let library = StateInitLib::with_hashmap(get_cell("library", params.library.as_deref()).await?);
-
-    let special = if params.tick.is_some() || params.tock.is_some() {
-        Some(TickTock {
-            tick: params.tick.unwrap_or_default(),
-            tock: params.tock.unwrap_or_default(),
-        })
-    } else {
-        None
-    };
-
-    let split_depth = params.split_depth.map(Number5);
-    
-    let state = StateInit { code, data, library, special, split_depth };
-    
-    Ok(ResultOfEncodeTvc { 
-        tvc: serialize_object_to_boc(&context, &state, "TVC", params.boc_cache).await?
-    })
-}
-
-#[derive(Serialize, Deserialize, ApiType, Default)]
-pub struct ParamsOfDecodeTvc {
-    /// Contract TVC image BOC encoded as base64 or BOC handle
-    pub tvc: String,
-    /// Cache type to put the result.
-    /// The BOC itself returned if no cache type provided.
-    pub boc_cache: Option<BocCacheType>,
-}
-
-#[derive(Serialize, Deserialize, ApiType, Default, Debug, PartialEq)]
-pub struct ResultOfDecodeTvc {
-    /// Contract code BOC encoded as base64 or BOC handle
-    pub code: Option<String>,
-    /// Contract code hash
-    pub code_hash: Option<String>,
-    /// Contract code depth
-    pub code_depth: Option<u32>,
-    /// Contract data BOC encoded as base64 or BOC handle
-    pub data: Option<String>,
-    /// Contract data hash
-    pub data_hash: Option<String>,
-    /// Contract data depth
-    pub data_depth: Option<u32>,
-    /// Contract library BOC encoded as base64 or BOC handle
-    pub library: Option<String>,
-    /// `special.tick` field. Specifies the contract ability to handle tick transactions
-    pub tick: Option<bool>,
-    /// `special.tock` field. Specifies the contract ability to handle tock transactions
-    pub tock: Option<bool>,
-    /// Is present and non-zero only in instances of large smart contracts
-    pub split_depth: Option<u32>,
-    /// Compiler version, for example 'sol 0.49.0'
-    pub compiler_version: Option<String>,
-}
-
-/// Decodes tvc into code, data, libraries and special options.
-#[api_function]
-pub async fn decode_tvc(
-    context: std::sync::Arc<ClientContext>,
-    params: ParamsOfDecodeTvc,
-) -> ClientResult<ResultOfDecodeTvc> {
-    let tvc = deserialize_object_from_boc::<StateInit>(&context, &params.tvc, "TVC").await?;
-
-    let serialize = |name, cell, boc_cache| {
-        let context = context.clone();
-        async move {
-            if let Some(cell) = cell {
-                serialize_cell_to_boc(&context, cell, name, boc_cache).await.map(Some)
-            } else {
-                Ok(None)
-            }
-    }};
-    let code_depth = tvc.object.code.as_ref().map(|cell| cell.repr_depth() as u32);
-    let code_hash = tvc.object.code.as_ref().map(|cell| cell.repr_hash().as_hex_string());
-    let compiler_version = tvc.object.code.clone()
-        .map(|cell| get_compiler_version_from_cell(cell).ok())
-        .flatten()
-        .flatten();
-    let code = serialize("code", tvc.object.code, params.boc_cache.clone()).await?;
-
-    let data_depth = tvc.object.data.as_ref().map(|cell| cell.repr_depth() as u32);
-    let data_hash = tvc.object.data.as_ref().map(|cell| cell.repr_hash().as_hex_string());
-    let data = serialize("data", tvc.object.data, params.boc_cache.clone()).await?;
-
-    let library = serialize("library", tvc.object.library.root().cloned(), params.boc_cache.clone()).await?;
-    
-    Ok(ResultOfDecodeTvc {
-        code,
-        code_depth,
-        code_hash,
-        data,
-        data_depth,
-        data_hash,
-        library,
-        tick: tvc.object.special.as_ref().map(|val| val.tick),
-        tock: tvc.object.special.as_ref().map(|val| val.tick),
-        split_depth: tvc.object.split_depth.map(|val| val.0),
-        compiler_version,
-    })
-}
+/*
+* Copyright 2018-2021 TON Labs LTD.
+*
+* Licensed under the SOFTWARE EVALUATION License (the "License"); you may not use
+* this file except in compliance with the License.
+*
+* Unless required by applicable law or agreed to in writing, software
+* distributed under the License is distributed on an "AS IS" BASIS,
+* WITHOUT WARRANTIES OR CONDITIONS OF ANY KIND, either express or implied.
+* See the License for the specific TON DEV software governing permissions and
+* limitations under the License.
+*/
+
+use ton_block::{Number5, StateInit, StateInitLib, TickTock};
+use ton_types::{BuilderData, Cell, SliceData};
+
+use crate::boc::internal::{deserialize_cell_from_boc, deserialize_object_from_boc, serialize_cell_to_boc, serialize_object_to_boc};
+use crate::boc::Error;
+use crate::client::ClientContext;
+use crate::error::ClientResult;
+
+use super::BocCacheType;
+
+const OLD_CPP_SELECTOR_DATA: &[u8] = &[0xff, 0x00, 0x20, 0xc1, 0x01, 0xf4, 0xa4, 0x20, 0x58, 0x92, 0xf4, 0xa0, 0xe0, 0x5f, 0x02, 0x8a, 0x20, 0xed, 0x53, 0xd9];
+const OLD_SOL_SELECTOR_DATA: &[u8] = &[0xff, 0x00, 0xf4, 0xa4, 0x20, 0x22, 0xc0, 0x01, 0x92, 0xf4, 0xa0, 0xe1, 0x8a, 0xed, 0x53, 0x58, 0x30, 0xf4, 0xa1];
+const NEW_SELECTOR_DATA: &[u8] = &[0x8a, 0xed, 0x53, 0x20, 0xe3, 0x03, 0x20, 0xc0, 0xff, 0xe3, 0x02, 0x20, 0xc0, 0xfe, 0xe3, 0x02, 0xf2, 0x0b];
+const MYCODE_SELECTOR_DATA: &[u8] = &[0x8A, 0xDB, 0x35];
+
+#[derive(Serialize, Deserialize, Clone, ApiType, Default)]
+pub struct ParamsOfGetCodeFromTvc {
+    /// Contract TVC image or image BOC handle
+    pub tvc: String,
+}
+
+#[derive(Serialize, Deserialize, Clone, ApiType, Default)]
+pub struct ResultOfGetCodeFromTvc {
+    /// Contract code encoded as base64
+    pub code: String,
+}
+
+/// Extracts code from TVC contract image
+#[api_function]
+pub async fn get_code_from_tvc(
+    context: std::sync::Arc<ClientContext>,
+    params: ParamsOfGetCodeFromTvc,
+) -> ClientResult<ResultOfGetCodeFromTvc> {
+    let object = deserialize_object_from_boc::<ton_block::StateInit>(&context, &params.tvc, "TVC").await?;
+    
+    let code = object.object.code.ok_or(Error::invalid_boc("TVC image has no code"))?;
+
+    Ok(ResultOfGetCodeFromTvc {
+        code: super::internal::serialize_cell_to_base64(&code, "code")?,
+    })
+}
+
+fn get_old_selector_salt(code: &Cell) -> ClientResult<Option<Cell>> {
+    Ok(code.reference(2).ok())
+}
+
+fn get_new_selector_salt_and_ver(code: &Cell) -> ClientResult<(Option<Cell>, Cell)> {
+    let mut private_selector: SliceData = code.reference(0)
+        .map_err(|_| Error::invalid_boc("no private functions selector in new selector"))?
+        .into();
+    if private_selector.get_next_bits(13).ok() != Some(vec![0xf4, 0xa0]) {
+        return Err(Error::invalid_boc("invalid private functions selector data"))
+    }
+    private_selector.get_dictionary_opt();
+    let version = private_selector.reference_opt(0)
+        .ok_or_else(|| Error::invalid_boc("no compiler version in contract code"))?;
+    Ok((private_selector.reference_opt(1), version))
+}
+
+fn get_mycode_selector_salt_and_ver(code: &Cell) -> ClientResult<(Option<Cell>, Cell)> {
+    let new_selector = code.reference(1)
+        .map_err(|_| Error::invalid_boc("no new selector in mycode selector"))?;
+    get_new_selector_salt_and_ver(&new_selector)
+}
+
+pub fn get_salt_and_ver(code: Cell) -> ClientResult<(Option<Cell>, Option<Cell>)> {
+    match SliceData::from(code.clone()).get_bytestring(0).as_slice() {
+        OLD_CPP_SELECTOR_DATA => get_old_selector_salt(&code).map(|salt| (salt, None)),
+        OLD_SOL_SELECTOR_DATA => Ok((None, None)),
+        NEW_SELECTOR_DATA => get_new_selector_salt_and_ver(&code).map(|(salt, ver)| (salt, Some(ver))),
+        MYCODE_SELECTOR_DATA => get_mycode_selector_salt_and_ver(&code).map(|(salt, ver)| (salt, Some(ver))),
+        _ => Err(Error::invalid_boc("unknown contract type")),
+    }
+}
+
+#[derive(Serialize, Deserialize, ApiType, Default)]
+pub struct ParamsOfGetCodeSalt {
+    /// Contract code BOC encoded as base64 or code BOC handle
+    pub code: String,
+    /// Cache type to put the result.
+    /// The BOC itself returned if no cache type provided.
+    pub boc_cache: Option<BocCacheType>,
+}
+
+#[derive(Serialize, Deserialize, ApiType, Default)]
+pub struct ResultOfGetCodeSalt {
+    /// Contract code salt if present. BOC encoded as base64 or BOC handle
+    pub salt: Option<String>,
+}
+
+/// Returns the contract code's salt if it is present.
+#[api_function]
+pub async fn get_code_salt(
+    context: std::sync::Arc<ClientContext>,
+    params: ParamsOfGetCodeSalt,
+) -> ClientResult<ResultOfGetCodeSalt> {
+    let (_, code) = deserialize_cell_from_boc(&context, &params.code, "contract code").await?;
+    
+    let (salt, _) = get_salt_and_ver(code)?;
+    
+    let salt = if let Some(salt) = salt {
+        Some(serialize_cell_to_boc(&context, salt, "code salt", params.boc_cache).await?)
+    } else {
+        None
+    };
+    Ok(ResultOfGetCodeSalt { salt })
+}
+
+fn builder_to_cell(builder: BuilderData) -> ClientResult<Cell> {
+    builder
+        .into_cell()
+        .map_err(|err| Error::invalid_boc(format!("can not convert builder to cell: {}", err)))
+}
+
+fn set_salt(cell: Cell, salt: Cell, replace_last_ref: bool) -> ClientResult<Cell> {
+    let mut builder: BuilderData = cell.into();
+    if replace_last_ref {
+        builder.replace_reference_cell(builder.references_used() - 1, salt);
+    } else {
+        builder.checked_append_reference(salt)
+            .map_err(|_| Error::invalid_boc("no empty reference for salt"))?;
+    }
+    builder_to_cell(builder)
+}
+
+fn set_old_selector_salt(code: Cell, salt: Cell) -> ClientResult<Cell> {
+    let salt_present = get_old_selector_salt(&code)?.is_some();
+    set_salt(code, salt, salt_present)
+}
+
+fn set_new_selector_salt(code: Cell, salt: Cell) -> ClientResult<Cell> {
+    let private_selector = code.reference(0)
+        .map_err(|_| Error::invalid_boc("no private functions selector in new selector"))?;
+
+    let private_selector = set_salt(
+        private_selector, salt, get_new_selector_salt_and_ver(&code)?.0.is_some()
+    )?;
+
+    let mut builder: BuilderData = code.into();
+    builder.replace_reference_cell(0, private_selector);
+    builder_to_cell(builder)
+}
+
+fn set_mycode_selector_salt(code: Cell, salt: Cell) -> ClientResult<Cell> {
+    let new_selector = code.reference(1)
+        .map_err(|_| Error::invalid_boc("no new selector in mycode selector"))?;
+    let new_selector = set_new_selector_salt(new_selector, salt)?;
+    
+    let mut builder: BuilderData = code.into();
+    builder.replace_reference_cell(1, new_selector);
+    builder_to_cell(builder)
+}
+
+#[derive(Serialize, Deserialize, ApiType, Default)]
+pub struct ParamsOfSetCodeSalt {
+    /// Contract code BOC encoded as base64 or code BOC handle
+    pub code: String,
+    /// Code salt to set. BOC encoded as base64 or BOC handle
+    pub salt: String,
+    /// Cache type to put the result.
+    /// The BOC itself returned if no cache type provided.
+    pub boc_cache: Option<BocCacheType>,
+}
+
+#[derive(Serialize, Deserialize, ApiType, Default)]
+pub struct ResultOfSetCodeSalt {
+    /// Contract code with salt set. BOC encoded as base64 or BOC handle
+    pub code: String,
+}
+
+/// Sets new salt to contract code. Returns the new contract code with salt.
+#[api_function]
+pub async fn set_code_salt(
+    context: std::sync::Arc<ClientContext>,
+    params: ParamsOfSetCodeSalt,
+) -> ClientResult<ResultOfSetCodeSalt> {
+    let (_, code) = deserialize_cell_from_boc(&context, &params.code, "contract code").await?;
+    let (_, salt) = deserialize_cell_from_boc(&context, &params.salt, "salt").await?;
+    
+    let code = match SliceData::from(code.clone()).get_bytestring(0).as_slice() {
+        OLD_CPP_SELECTOR_DATA => set_old_selector_salt(code, salt),
+        NEW_SELECTOR_DATA => set_new_selector_salt(code, salt),
+        MYCODE_SELECTOR_DATA => set_mycode_selector_salt(code, salt),
+        OLD_SOL_SELECTOR_DATA => Err(Error::invalid_boc("the contract doesn't support salt adding")),
+        _ => Err(Error::invalid_boc("unknown contract type")),
+    }?;
+    
+    Ok(ResultOfSetCodeSalt { 
+        code: serialize_cell_to_boc(&context, code, "contract code", params.boc_cache).await?
+    })
+}
+
+#[derive(Serialize, Deserialize, ApiType, Default)]
+pub struct ParamsOfGetCompilerVersion {
+    /// Contract code BOC encoded as base64 or code BOC handle
+    pub code: String,
+}
+
+#[derive(Serialize, Deserialize, ApiType, Default)]
+pub struct ResultOfGetCompilerVersion {
+    /// Compiler version, for example 'sol 0.49.0'
+    pub version: Option<String>,
+}
+
+pub fn get_compiler_version_from_cell(
+    code: Cell,
+) -> ClientResult<Option<String>> {
+    let (_, version) = get_salt_and_ver(code)?;
+
+    version.map(|cell| {
+        let bytes = cell.data();
+        String::from_utf8(bytes.to_vec())
+            .map_err(|err| Error::invalid_boc(
+                format!("can not convert version cell to string: {}", err)))
+    })
+        .transpose()
+}
+
+/// Returns the compiler version used to compile the code.
+#[api_function]
+pub async fn get_compiler_version(
+    context: std::sync::Arc<ClientContext>,
+    params: ParamsOfGetCompilerVersion,
+) -> ClientResult<ResultOfGetCompilerVersion> {
+    let (_, code) = deserialize_cell_from_boc(&context, &params.code, "contract code").await?;
+    let version = get_compiler_version_from_cell(code)?;
+
+    Ok(ResultOfGetCompilerVersion { version })
+}
+
+#[derive(Serialize, Deserialize, ApiType, Default)]
+pub struct ParamsOfEncodeTvc {
+    /// Contract code BOC encoded as base64 or BOC handle
+    pub code: Option<String>,
+    /// Contract data BOC encoded as base64 or BOC handle
+    pub data: Option<String>,
+    /// Contract library BOC encoded as base64 or BOC handle
+    pub library: Option<String>,
+    /// `special.tick` field. Specifies the contract ability to handle tick transactions
+    pub tick: Option<bool>,
+    /// `special.tock` field. Specifies the contract ability to handle tock transactions
+    pub tock: Option<bool>,
+    /// Is present and non-zero only in instances of large smart contracts
+    pub split_depth: Option<u32>,
+
+    /// Cache type to put the result.
+    /// The BOC itself returned if no cache type provided.
+    pub boc_cache: Option<BocCacheType>,
+}
+
+#[derive(Serialize, Deserialize, ApiType, Default)]
+pub struct ResultOfEncodeTvc {
+    /// Contract TVC image BOC encoded as base64 or BOC handle of boc_cache parameter was specified
+    pub tvc: String,
+}
+
+/// Encodes tvc from code, data, libraries ans special options (see input params)
+#[api_function]
+pub async fn encode_tvc(
+    context: std::sync::Arc<ClientContext>,
+    params: ParamsOfEncodeTvc,
+) -> ClientResult<ResultOfEncodeTvc> {
+    let get_cell = |name, boc| {
+        let context = context.clone();
+        async move {
+            if let Some(boc) = boc {
+                deserialize_cell_from_boc(&context, boc, name).await.map(|val| Some(val.1))
+            } else {
+                Ok(None)
+            }
+    }};
+    let code = get_cell("code", params.code.as_deref()).await?;
+    let data = get_cell("data", params.data.as_deref()).await?;
+    let library = StateInitLib::with_hashmap(get_cell("library", params.library.as_deref()).await?);
+
+    let special = if params.tick.is_some() || params.tock.is_some() {
+        Some(TickTock {
+            tick: params.tick.unwrap_or_default(),
+            tock: params.tock.unwrap_or_default(),
+        })
+    } else {
+        None
+    };
+
+    let split_depth = params.split_depth.map(Number5);
+    
+    let state = StateInit { code, data, library, special, split_depth };
+    
+    Ok(ResultOfEncodeTvc { 
+        tvc: serialize_object_to_boc(&context, &state, "TVC", params.boc_cache).await?
+    })
+}
+
+#[derive(Serialize, Deserialize, ApiType, Default)]
+pub struct ParamsOfDecodeTvc {
+    /// Contract TVC image BOC encoded as base64 or BOC handle
+    pub tvc: String,
+    /// Cache type to put the result.
+    /// The BOC itself returned if no cache type provided.
+    pub boc_cache: Option<BocCacheType>,
+}
+
+#[derive(Serialize, Deserialize, ApiType, Default, Debug, PartialEq)]
+pub struct ResultOfDecodeTvc {
+    /// Contract code BOC encoded as base64 or BOC handle
+    pub code: Option<String>,
+    /// Contract code hash
+    pub code_hash: Option<String>,
+    /// Contract code depth
+    pub code_depth: Option<u32>,
+    /// Contract data BOC encoded as base64 or BOC handle
+    pub data: Option<String>,
+    /// Contract data hash
+    pub data_hash: Option<String>,
+    /// Contract data depth
+    pub data_depth: Option<u32>,
+    /// Contract library BOC encoded as base64 or BOC handle
+    pub library: Option<String>,
+    /// `special.tick` field. Specifies the contract ability to handle tick transactions
+    pub tick: Option<bool>,
+    /// `special.tock` field. Specifies the contract ability to handle tock transactions
+    pub tock: Option<bool>,
+    /// Is present and non-zero only in instances of large smart contracts
+    pub split_depth: Option<u32>,
+    /// Compiler version, for example 'sol 0.49.0'
+    pub compiler_version: Option<String>,
+}
+
+/// Decodes tvc into code, data, libraries and special options.
+#[api_function]
+pub async fn decode_tvc(
+    context: std::sync::Arc<ClientContext>,
+    params: ParamsOfDecodeTvc,
+) -> ClientResult<ResultOfDecodeTvc> {
+    let tvc = deserialize_object_from_boc::<StateInit>(&context, &params.tvc, "TVC").await?;
+
+    let serialize = |name, cell, boc_cache| {
+        let context = context.clone();
+        async move {
+            if let Some(cell) = cell {
+                serialize_cell_to_boc(&context, cell, name, boc_cache).await.map(Some)
+            } else {
+                Ok(None)
+            }
+    }};
+    let code_depth = tvc.object.code.as_ref().map(|cell| cell.repr_depth() as u32);
+    let code_hash = tvc.object.code.as_ref().map(|cell| cell.repr_hash().as_hex_string());
+    let compiler_version = tvc.object.code.clone()
+        .map(|cell| get_compiler_version_from_cell(cell).ok())
+        .flatten()
+        .flatten();
+    let code = serialize("code", tvc.object.code, params.boc_cache.clone()).await?;
+
+    let data_depth = tvc.object.data.as_ref().map(|cell| cell.repr_depth() as u32);
+    let data_hash = tvc.object.data.as_ref().map(|cell| cell.repr_hash().as_hex_string());
+    let data = serialize("data", tvc.object.data, params.boc_cache.clone()).await?;
+
+    let library = serialize("library", tvc.object.library.root().cloned(), params.boc_cache.clone()).await?;
+    
+    Ok(ResultOfDecodeTvc {
+        code,
+        code_depth,
+        code_hash,
+        data,
+        data_depth,
+        data_hash,
+        library,
+        tick: tvc.object.special.as_ref().map(|val| val.tick),
+        tock: tvc.object.special.as_ref().map(|val| val.tick),
+        split_depth: tvc.object.split_depth.map(|val| val.0),
+        compiler_version,
+    })
+}