/*
* Copyright 2018-2021 TON Labs LTD.
*
* Licensed under the SOFTWARE EVALUATION License (the "License"); you may not use
* this file except in compliance with the License.
*
* Unless required by applicable law or agreed to in writing, software
* distributed under the License is distributed on an "AS IS" BASIS,
* WITHOUT WARRANTIES OR CONDITIONS OF ANY KIND, either express or implied.
* See the License for the specific TON DEV software governing permissions and
* limitations under the License.
*/

use crate::boc::{BocCacheType, Error};
use crate::error::ClientResult;
use crate::ClientContext;
use std::io::Cursor;
#[allow(unused_imports)]
use std::str::FromStr;
use ton_block::{Deserializable, Serializable};
use ton_types::{deserialize_tree_of_cells, UInt256};

<<<<<<< HEAD
pub fn get_boc_hash(boc: &[u8]) -> ClientResult<String> {
    let cells = deserialize_tree_of_cells(&mut Cursor::new(boc))
        .map_err(|err| Error::invalid_boc(err))?;
=======
pub(crate) fn get_boc_hash(boc: &[u8]) -> ClientResult<String> {
    let cells =
        deserialize_tree_of_cells(&mut Cursor::new(boc)).map_err(|err| Error::invalid_boc(err))?;
>>>>>>> 1c5d7fb4
    let id: Vec<u8> = cells.repr_hash().as_slice()[..].into();
    Ok(hex::encode(&id))
}

pub fn deserialize_cell_from_base64(
    b64: &str,
    name: &str,
) -> ClientResult<(Vec<u8>, ton_types::Cell)> {
    let bytes = base64::decode(&b64)
        .map_err(|err| Error::invalid_boc(format!("error decode {} BOC base64: {}", name, err)))?;

    let cell = deserialize_tree_of_cells(&mut Cursor::new(&bytes)).map_err(|err| {
        Error::invalid_boc(format!("{} BOC deserialization error: {}", name, err))
    })?;

    Ok((bytes, cell))
}

pub fn deserialize_object_from_cell<S: Deserializable>(
    cell: ton_types::Cell,
    name: &str,
) -> ClientResult<S> {
    let tip = match name {
        "message" => {
            "Please check that you have specified the message's BOC, not body, as a parameter."
        }
        _ => "",
    };
    let tip_full = if tip.len() > 0 {
        format!(".\nTip: {}", tip)
    } else {
        "".to_string()
    };
    S::construct_from_cell(cell).map_err(|err| {
        Error::invalid_boc(format!(
            "cannot deserialize {} from BOC: {}{}",
            name, err, tip_full
        ))
    })
}

#[derive(Clone)]
pub enum DeserializedBoc {
    Cell(ton_types::Cell),
    Bytes(Vec<u8>),
}

impl DeserializedBoc {
    pub fn bytes(self, name: &str) -> ClientResult<Vec<u8>> {
        match self {
            DeserializedBoc::Bytes(vec) => Ok(vec),
            DeserializedBoc::Cell(cell) => serialize_cell_to_bytes(&cell, name),
        }
    }
}

#[derive(Clone)]
pub struct DeserializedObject<S: Deserializable> {
    pub boc: DeserializedBoc,
    pub cell: ton_types::Cell,
    pub object: S,
}

pub fn deserialize_object_from_base64<S: Deserializable>(
    b64: &str,
    name: &str,
) -> ClientResult<DeserializedObject<S>> {
    let (bytes, cell) = deserialize_cell_from_base64(b64, name)?;
    let object = deserialize_object_from_cell(cell.clone(), name)?;

    Ok(DeserializedObject {
        boc: DeserializedBoc::Bytes(bytes),
        cell,
        object,
    })
}

pub fn serialize_object_to_cell<S: Serializable>(
    object: &S,
    name: &str,
) -> ClientResult<ton_types::Cell> {
    Ok(object
        .serialize()
        .map_err(|err| Error::serialization_error(err, name))?)
}

pub fn serialize_cell_to_bytes(cell: &ton_types::Cell, name: &str) -> ClientResult<Vec<u8>> {
    ton_types::cells_serialization::serialize_toc(&cell)
        .map_err(|err| Error::serialization_error(err, name))
}

pub fn serialize_cell_to_base64(cell: &ton_types::Cell, name: &str) -> ClientResult<String> {
    Ok(base64::encode(&serialize_cell_to_bytes(cell, name)?))
}

pub fn serialize_object_to_base64<S: Serializable>(
    object: &S,
    name: &str,
) -> ClientResult<String> {
    let cell = serialize_object_to_cell(object, name)?;
    Ok(serialize_cell_to_base64(&cell, name)?)
}

<<<<<<< HEAD
pub async fn deserialize_cell_from_boc(
    context: &ClientContext, boc: &str, name: &str
=======
pub(crate) async fn deserialize_cell_from_boc(
    context: &ClientContext,
    boc: &str,
    name: &str,
>>>>>>> 1c5d7fb4
) -> ClientResult<(DeserializedBoc, ton_types::Cell)> {
    context.bocs.deserialize_cell(boc, name)
}

<<<<<<< HEAD
pub async fn deserialize_object_from_boc<S: Deserializable>(
    context: &ClientContext, boc: &str, name: &str,
=======
pub(crate) async fn deserialize_object_from_boc<S: Deserializable>(
    context: &ClientContext,
    boc: &str,
    name: &str,
>>>>>>> 1c5d7fb4
) -> ClientResult<DeserializedObject<S>> {
    let (boc, cell) = deserialize_cell_from_boc(context, boc, name).await?;

    let object = deserialize_object_from_cell(cell.clone(), name)?;

    Ok(DeserializedObject { boc, cell, object })
}

pub fn deserialize_object_from_boc_bin<S: Deserializable>(
    boc: &[u8],
) -> ClientResult<(S, UInt256)> {
    let cell =
        deserialize_tree_of_cells(&mut Cursor::new(boc)).map_err(|err| Error::invalid_boc(err))?;
    let root_hash = cell.repr_hash();
    let object = S::construct_from_cell(cell).map_err(|err| Error::invalid_boc(err))?;

    Ok((object, root_hash))
}

<<<<<<< HEAD
pub async fn serialize_cell_to_boc(
    context: &ClientContext, cell: ton_types::Cell, name: &str, boc_cache: Option<BocCacheType>,
=======
pub(crate) async fn serialize_cell_to_boc(
    context: &ClientContext,
    cell: ton_types::Cell,
    name: &str,
    boc_cache: Option<BocCacheType>,
>>>>>>> 1c5d7fb4
) -> ClientResult<String> {
    if let Some(cache_type) = boc_cache {
        context
            .bocs
            .add(cache_type, cell, None)
            .map(|hash| format!("*{:x}", hash))
    } else {
        serialize_cell_to_base64(&cell, name)
    }
}

<<<<<<< HEAD
pub async fn serialize_object_to_boc<S: Serializable>(
    context: &ClientContext, object: &S,name: &str, boc_cache: Option<BocCacheType>,
=======
pub(crate) async fn serialize_object_to_boc<S: Serializable>(
    context: &ClientContext,
    object: &S,
    name: &str,
    boc_cache: Option<BocCacheType>,
>>>>>>> 1c5d7fb4
) -> ClientResult<String> {
    let cell = serialize_object_to_cell(object, name)?;
    serialize_cell_to_boc(context, cell, name, boc_cache).await
}<|MERGE_RESOLUTION|>--- conflicted
+++ resolved
@@ -20,15 +20,9 @@
 use ton_block::{Deserializable, Serializable};
 use ton_types::{deserialize_tree_of_cells, UInt256};
 
-<<<<<<< HEAD
-pub fn get_boc_hash(boc: &[u8]) -> ClientResult<String> {
-    let cells = deserialize_tree_of_cells(&mut Cursor::new(boc))
-        .map_err(|err| Error::invalid_boc(err))?;
-=======
 pub(crate) fn get_boc_hash(boc: &[u8]) -> ClientResult<String> {
     let cells =
         deserialize_tree_of_cells(&mut Cursor::new(boc)).map_err(|err| Error::invalid_boc(err))?;
->>>>>>> 1c5d7fb4
     let id: Vec<u8> = cells.repr_hash().as_slice()[..].into();
     Ok(hex::encode(&id))
 }
@@ -132,28 +126,18 @@
     Ok(serialize_cell_to_base64(&cell, name)?)
 }
 
-<<<<<<< HEAD
 pub async fn deserialize_cell_from_boc(
-    context: &ClientContext, boc: &str, name: &str
-=======
-pub(crate) async fn deserialize_cell_from_boc(
     context: &ClientContext,
     boc: &str,
     name: &str,
->>>>>>> 1c5d7fb4
 ) -> ClientResult<(DeserializedBoc, ton_types::Cell)> {
     context.bocs.deserialize_cell(boc, name)
 }
 
-<<<<<<< HEAD
 pub async fn deserialize_object_from_boc<S: Deserializable>(
-    context: &ClientContext, boc: &str, name: &str,
-=======
-pub(crate) async fn deserialize_object_from_boc<S: Deserializable>(
     context: &ClientContext,
     boc: &str,
     name: &str,
->>>>>>> 1c5d7fb4
 ) -> ClientResult<DeserializedObject<S>> {
     let (boc, cell) = deserialize_cell_from_boc(context, boc, name).await?;
 
@@ -173,16 +157,11 @@
     Ok((object, root_hash))
 }
 
-<<<<<<< HEAD
 pub async fn serialize_cell_to_boc(
-    context: &ClientContext, cell: ton_types::Cell, name: &str, boc_cache: Option<BocCacheType>,
-=======
-pub(crate) async fn serialize_cell_to_boc(
     context: &ClientContext,
     cell: ton_types::Cell,
     name: &str,
     boc_cache: Option<BocCacheType>,
->>>>>>> 1c5d7fb4
 ) -> ClientResult<String> {
     if let Some(cache_type) = boc_cache {
         context
@@ -194,16 +173,11 @@
     }
 }
 
-<<<<<<< HEAD
 pub async fn serialize_object_to_boc<S: Serializable>(
-    context: &ClientContext, object: &S,name: &str, boc_cache: Option<BocCacheType>,
-=======
-pub(crate) async fn serialize_object_to_boc<S: Serializable>(
     context: &ClientContext,
     object: &S,
     name: &str,
     boc_cache: Option<BocCacheType>,
->>>>>>> 1c5d7fb4
 ) -> ClientResult<String> {
     let cell = serialize_object_to_cell(object, name)?;
     serialize_cell_to_boc(context, cell, name, boc_cache).await
