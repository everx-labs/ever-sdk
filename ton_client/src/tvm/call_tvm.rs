/*
 * Copyright 2018-2021 TON Labs LTD.
 *
 * Licensed under the SOFTWARE EVALUATION License (the "License"); you may not use
 * this file except in compliance with the License.
 *
 * Unless required by applicable law or agreed to in writing, software
 * distributed under the License is distributed on an "AS IS" BASIS,
 * WITHOUT WARRANTIES OR CONDITIONS OF ANY KIND, either express or implied.
 * See the License for the specific TON DEV software governing permissions and
 * limitations under the License.
 *
 */

use super::types::ResolvedExecutionOptions;
use crate::error::ClientResult;
use crate::tvm::Error;
use std::sync::Arc;
use ton_block::{
    Account, CommonMsgInfo, Deserializable,
    Message, OutAction, OutActions, Serializable,
};
use ton_types::dictionary::HashmapType;
use ton_types::SliceData;
use ton_vm::executor::gas::gas_state::Gas;
use ton_vm::stack::{integer::IntegerData, savelist::SaveList, Stack, StackItem};

pub(crate) fn call_tvm(
    account: &mut Account,
    options: ResolvedExecutionOptions,
    stack: Stack,
) -> ClientResult<ton_vm::executor::Engine> {
    let code = account.get_code().unwrap_or_default();
    let data = account
        .get_data()
        .ok_or_else(|| Error::invalid_account_boc("Account has no code"))?;
    let addr = account
        .get_addr()
        .ok_or_else(|| Error::invalid_account_boc("Account has no address"))?;
    let balance = account
        .balance()
        .ok_or_else(|| Error::invalid_account_boc("Account has no balance"))?;

    let mut ctrls = SaveList::new();
    ctrls
        .put(4, &mut StackItem::Cell(data))
        .map_err(|err| Error::internal_error(format!("can not put data to registers: {}", err)))?;

    let config_params = options.blockchain_config.raw_config();
    let smci = ton_vm::SmartContractInfo {
        capabilities: config_params.capabilities(),
        myself: addr.serialize().unwrap_or_default().into(),
        block_lt: options.block_lt,
        trans_lt: options.transaction_lt,
        unix_time: options.block_time,
        balance: balance.clone(),
        config_params: config_params.config_params.data().cloned(),
        init_code_hash: account.init_code_hash().cloned().unwrap_or_default(),
        mycode: code.clone(),
        ..Default::default()
    };
    ctrls
        .put(7, &mut smci.into_temp_data_item())
        .map_err(|err| Error::internal_error(format!("can not put smartcontract info to registers: {}", err)))?;

    let gas_limit = 1_000_000_000;
    let gas = Gas::new(gas_limit, 0, gas_limit, 10);

    let mut engine = ton_vm::executor::Engine::with_capabilities(config_params.capabilities()).setup(
        SliceData::from(code),
        Some(ctrls),
        Some(stack),
        Some(gas),
    );

    match engine.execute() {
        Err(err) => {
            let exception = ton_vm::error::tvm_exception(err)
                .map_err(|err| Error::unknown_execution_error(err))?;
            let code = if let Some(code) = exception.custom_code() {
                code
            } else {
                !(exception
                    .exception_code()
                    .unwrap_or(ton_types::ExceptionCode::UnknownError) as i32)
            };

            let exit_arg = super::stack::serialize_item(&exception.value)?;
            Err(Error::tvm_execution_failed(
                exception.to_string(),
                code,
                Some(exit_arg),
                addr,
                None,
                true,
            ))
        }
        Ok(_) => match engine.get_committed_state().get_root() {
            StackItem::Cell(data) => {
                account.set_data(data);
                Ok(engine)
            }
            _ => Err(Error::internal_error("invalid committed state")),
        },
    }
}

pub(crate) fn call_tvm_msg(
    account: &mut Account,
    options: ResolvedExecutionOptions,
    msg: &Message,
) -> ClientResult<Vec<Message>> {
    let msg_cell = msg
        .serialize()
        .map_err(|err| Error::internal_error(format!("can not serialize message: {}", err)))?;

    let mut stack = Stack::new();
    let balance = account.balance().map_or(0, |cc| cc.grams.as_u128());
    let function_selector = match msg.header() {
        CommonMsgInfo::IntMsgInfo(_) => ton_vm::int!(0),
        CommonMsgInfo::ExtInMsgInfo(_) => ton_vm::int!(-1),
        CommonMsgInfo::ExtOutMsgInfo(_) => return Err(Error::invalid_message_type()),
    };
    stack
        .push(ton_vm::int!(balance)) // token balance of contract
        .push(ton_vm::int!(0)) // token balance of msg
        .push(StackItem::Cell(msg_cell.into())) // message
        .push(StackItem::Slice(msg.body().unwrap_or_default())) // message body
        .push(function_selector); // function selector

    let engine = call_tvm(account, options, stack)?;

    // process out actions to get out messages
    let actions_cell = engine
        .get_actions()
        .as_cell()
        .map_err(|err| Error::internal_error(format!("can not get actions: {}", err)))?
        .clone();
    let mut actions = OutActions::construct_from_cell(actions_cell)
        .map_err(|err| Error::internal_error(format!("can not parse actions: {}", err)))?;

    let mut msgs = vec![];
    for (_, action) in actions.iter_mut().enumerate() {
        match std::mem::replace(action, OutAction::None) {
            OutAction::SendMsg { out_msg, .. } => {
                msgs.push(out_msg);
            }
            _ => {}
        }
    }

    msgs.reverse();
    Ok(msgs)
<<<<<<< HEAD
=======
}

fn build_contract_info(
    config_params: &ConfigParams,
    address: &MsgAddressInt,
    balance: &CurrencyCollection,
    block_unixtime: u32,
    block_lt: u64,
    tr_lt: u64,
    code: Cell,
    init_code_hash: Option<&UInt256>,
) -> ton_vm::SmartContractInfo {
    let mut info =
        ton_vm::SmartContractInfo::with_myself(address.serialize().unwrap_or_default().into());
    *info.block_lt_mut() = block_lt;
    *info.trans_lt_mut() = tr_lt;
    *info.unix_time_mut() = block_unixtime;
    *info.balance_remaining_grams_mut() = balance.grams.as_u128();
    *info.balance_remaining_other_mut() = balance.other_as_hashmap();
    if let Some(data) = config_params.config_params.data() {
        info.set_config_params(data.clone());
    }
    if let Some(hash) = init_code_hash {
        info.set_init_code_hash(hash.clone());
    }
    info.set_mycode(code);
    info
>>>>>>> 6d1f52e7
}<|MERGE_RESOLUTION|>--- conflicted
+++ resolved
@@ -151,8 +151,6 @@
 
     msgs.reverse();
     Ok(msgs)
-<<<<<<< HEAD
-=======
 }
 
 fn build_contract_info(
@@ -180,5 +178,4 @@
     }
     info.set_mycode(code);
     info
->>>>>>> 6d1f52e7
 }