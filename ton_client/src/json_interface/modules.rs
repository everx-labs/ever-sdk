/*
 * Copyright 2018-2020 TON DEV SOLUTIONS LTD.
 *
 * Licensed under the SOFTWARE EVALUATION License (the "License"); you may not use
 * this file except in compliance with the License.
 *
 * Unless required by applicable law or agreed to in writing, software
 * distributed under the License is distributed on an "AS IS" BASIS,
 * WITHOUT WARRANTIES OR CONDITIONS OF ANY KIND, either express or implied.
 * See the License for the specific TON DEV software governing permissions and
 * limitations under the License.
 *
 */

use super::registrar::ModuleReg;
use super::runtime::RuntimeHandlers;

/// Provides information about library.
#[derive(ApiModule)]
#[api_module(name = "client")]
pub(crate) struct ClientModule;

fn register_client(handlers: &mut RuntimeHandlers) {
    let mut module = ModuleReg::new::<ClientModule>(handlers);
    module.register_type::<crate::error::ClientError>();
    module.register_type::<crate::client::ClientConfig>();
    module.register_type::<crate::net::NetworkConfig>();
    module.register_type::<crate::crypto::CryptoConfig>();
    module.register_type::<crate::abi::AbiConfig>();
    module.register_type::<crate::client::BuildInfoDependency>();
    module.register_type::<crate::client::ParamsOfAppRequest>();
    module.register_type::<crate::client::AppRequestResult>();

    module.register_sync_fn_without_args(
        crate::client::get_api_reference,
        crate::client::get_api_reference_api,
    );
    module.register_sync_fn_without_args(crate::client::version, crate::client::version_api);
    module.register_sync_fn_without_args(crate::client::build_info, crate::client::build_info_api);
    module.register_async_fn(
        crate::client::resolve_app_request,
        crate::client::resolve_app_request_api,
    );
    module.register();
}

/// Crypto functions.
#[derive(ApiModule)]
#[api_module(name = "crypto")]
pub(crate) struct CryptoModule;

fn register_crypto(handlers: &mut RuntimeHandlers) {
    let mut module = ModuleReg::new::<CryptoModule>(handlers);

    module.register_type::<crate::crypto::SigningBoxHandle>();

    // Math

    module.register_sync_fn(crate::crypto::factorize, crate::crypto::math::factorize_api);
    module.register_sync_fn(
        crate::crypto::modular_power,
        crate::crypto::math::modular_power_api,
    );
    module.register_sync_fn(crate::crypto::ton_crc16, crate::crypto::math::ton_crc16_api);
    module.register_sync_fn(
        crate::crypto::generate_random_bytes,
        crate::crypto::math::generate_random_bytes_api,
    );

    // Keys

    module.register_sync_fn(
        crate::crypto::convert_public_key_to_ton_safe_format,
        crate::crypto::keys::convert_public_key_to_ton_safe_format_api,
    );

    module.register_sync_fn_without_args(
        crate::crypto::generate_random_sign_keys,
        crate::crypto::keys::generate_random_sign_keys_api,
    );
    module.register_sync_fn(crate::crypto::sign, crate::crypto::keys::sign_api);
    module.register_sync_fn(
        crate::crypto::verify_signature,
        crate::crypto::keys::verify_signature_api,
    );

    // Sha

    module.register_sync_fn(crate::crypto::sha256, crate::crypto::hash::sha256_api);
    module.register_sync_fn(crate::crypto::sha512, crate::crypto::hash::sha512_api);

    // Scrypt

    module.register_sync_fn(
        crate::crypto::encscrypt::scrypt,
        crate::crypto::encscrypt::scrypt_api,
    );

    // NaCl

    module.register_sync_fn(
        crate::crypto::nacl_sign_keypair_from_secret_key,
        crate::crypto::nacl::nacl_sign_keypair_from_secret_key_api,
    );
    module.register_sync_fn(crate::crypto::nacl_sign, crate::crypto::nacl::nacl_sign_api);
    module.register_sync_fn(
        crate::crypto::nacl_sign_open,
        crate::crypto::nacl::nacl_sign_open_api,
    );
    module.register_sync_fn(
        crate::crypto::nacl_sign_detached,
        crate::crypto::nacl::nacl_sign_detached_api,
    );

    module.register_sync_fn_without_args(
        crate::crypto::nacl_box_keypair,
        crate::crypto::nacl::nacl_box_keypair_api,
    );
    module.register_sync_fn(
        crate::crypto::nacl_box_keypair_from_secret_key,
        crate::crypto::nacl::nacl_box_keypair_from_secret_key_api,
    );
    module.register_sync_fn(crate::crypto::nacl_box, crate::crypto::nacl::nacl_box_api);
    module.register_sync_fn(
        crate::crypto::nacl_box_open,
        crate::crypto::nacl::nacl_box_open_api,
    );
    module.register_sync_fn(
        crate::crypto::nacl_secret_box,
        crate::crypto::nacl::nacl_secret_box_api,
    );
    module.register_sync_fn(
        crate::crypto::nacl_secret_box_open,
        crate::crypto::nacl::nacl_secret_box_open_api,
    );

    // Mnemonic

    module.register_sync_fn(
        crate::crypto::mnemonic_words,
        crate::crypto::mnemonic::mnemonic_words_api,
    );
    module.register_sync_fn(
        crate::crypto::mnemonic_from_random,
        crate::crypto::mnemonic::mnemonic_from_random_api,
    );
    module.register_sync_fn(
        crate::crypto::mnemonic_from_entropy,
        crate::crypto::mnemonic::mnemonic_from_entropy_api,
    );
    module.register_sync_fn(
        crate::crypto::mnemonic_verify,
        crate::crypto::mnemonic::mnemonic_verify_api,
    );
    module.register_sync_fn(
        crate::crypto::mnemonic_derive_sign_keys,
        crate::crypto::mnemonic::mnemonic_derive_sign_keys_api,
    );

    // HDKey

    module.register_sync_fn(
        crate::crypto::hdkey_xprv_from_mnemonic,
        crate::crypto::hdkey::hdkey_xprv_from_mnemonic_api,
    );
    module.register_sync_fn(
        crate::crypto::hdkey_derive_from_xprv,
        crate::crypto::hdkey::hdkey_derive_from_xprv_api,
    );
    module.register_sync_fn(
        crate::crypto::hdkey_derive_from_xprv_path,
        crate::crypto::hdkey::hdkey_derive_from_xprv_path_api,
    );
    module.register_sync_fn(
        crate::crypto::hdkey_secret_from_xprv,
        crate::crypto::hdkey::hdkey_secret_from_xprv_api,
    );
    module.register_sync_fn(
        crate::crypto::hdkey_public_from_xprv,
        crate::crypto::hdkey::hdkey_public_from_xprv_api,
    );

    // Encryption

    module.register_sync_fn(
        crate::crypto::chacha20,
        crate::crypto::encryption::chacha20_api,
    );

    // Boxes

    module.register_async_fn_with_app_object_no_args(
        super::crypto::register_signing_box,
        super::crypto::register_signing_box_api,
    );
    module.register_async_fn(
        crate::crypto::get_signing_box,
        crate::crypto::boxes::get_signing_box_api,
    );
    module.register_async_fn(
        crate::crypto::signing_box_get_public_key,
        crate::crypto::boxes::signing_box_get_public_key_api,
    );
    module.register_async_fn(
        crate::crypto::signing_box_sign,
        crate::crypto::boxes::signing_box_sign_api,
    );
    module.register_sync_fn(
        crate::crypto::remove_signing_box,
        crate::crypto::boxes::remove_signing_box_api,
    );

    module.register();
}

/// Provides message encoding and decoding according to the ABI
/// specification.
#[derive(ApiModule)]
#[api_module(name = "abi")]
pub(crate) struct AbiModule;

fn register_abi(handlers: &mut RuntimeHandlers) {
    let mut module = ModuleReg::new::<AbiModule>(handlers);
    module.register_type::<crate::abi::Abi>();
    module.register_type::<crate::abi::AbiHandle>();
    module.register_type::<crate::abi::FunctionHeader>();
    module.register_type::<crate::abi::CallSet>();
    module.register_type::<crate::abi::DeploySet>();
    module.register_type::<crate::abi::Signer>();
    module.register_type::<crate::abi::MessageBodyType>();
    module.register_type::<crate::abi::StateInitSource>();
    module.register_type::<crate::abi::StateInitParams>();
    module.register_type::<crate::abi::MessageSource>();
    module.register_type::<crate::abi::AbiParam>();
    module.register_type::<crate::abi::AbiEvent>();
    module.register_type::<crate::abi::AbiData>();
    module.register_type::<crate::abi::AbiFunction>();
    module.register_type::<crate::abi::AbiContract>();

    module.register_async_fn(
        crate::abi::encode_message_body,
        crate::abi::encode_message::encode_message_body_api,
    );
    module.register_sync_fn(
        crate::abi::attach_signature_to_message_body,
        crate::abi::encode_message::attach_signature_to_message_body_api,
    );
    module.register_async_fn(
        crate::abi::encode_message,
        crate::abi::encode_message::encode_message_api,
    );
    module.register_sync_fn(
        crate::abi::attach_signature,
        crate::abi::encode_message::attach_signature_api,
    );
    module.register_sync_fn(
        crate::abi::decode_message,
        crate::abi::decode_message::decode_message_api,
    );
    module.register_sync_fn(
        crate::abi::decode_message_body,
        crate::abi::decode_message::decode_message_body_api,
    );
    module.register_async_fn(
        crate::abi::encode_account,
        crate::abi::encode_account::encode_account_api,
    );
    module.register();
}

/// BOC manipulation module.
#[derive(ApiModule)]
#[api_module(name = "boc")]
pub(crate) struct BocModule;

fn register_boc(handlers: &mut RuntimeHandlers) {
    let mut module = ModuleReg::new::<BocModule>(handlers);
    module.register_sync_fn(
        crate::boc::parse_message,
        crate::boc::parse::parse_message_api,
    );
    module.register_sync_fn(
        crate::boc::parse_transaction,
        crate::boc::parse::parse_transaction_api,
    );
    module.register_sync_fn(
        crate::boc::parse_account,
        crate::boc::parse::parse_account_api,
    );
    module.register_sync_fn(crate::boc::parse_block, crate::boc::parse::parse_block_api);
    module.register_sync_fn(
        crate::boc::parse_shardstate,
        crate::boc::parse::parse_shardstate_api,
    );
    module.register_sync_fn(
        crate::boc::get_blockchain_config,
        crate::boc::blockchain_config::get_blockchain_config_api,
    );
    module.register_sync_fn(crate::boc::get_boc_hash, crate::boc::hash::get_boc_hash_api);
    module.register();
}

/// Network access.
#[derive(ApiModule)]
#[api_module(name = "net")]
pub(crate) struct NetModule;

fn register_net(handlers: &mut RuntimeHandlers) {
    let mut module = ModuleReg::new::<NetModule>(handlers);
    module.register_type::<crate::net::OrderBy>();
    module.register_type::<crate::net::SortDirection>();

    module.register_async_fn(
        crate::net::query,
        crate::net::query_api,
    );
    module.register_async_fn(
        crate::net::query_collection,
        crate::net::query_collection_api,
    );
    module.register_async_fn(
        crate::net::wait_for_collection,
        crate::net::wait_for_collection_api,
    );
    module.register_async_fn(crate::net::unsubscribe, crate::net::unsubscribe_api);
    module.register_async_fn_with_callback(
        super::net::subscribe_collection,
        super::net::subscribe_collection_api,
    );
    module.register_async_fn_no_args(crate::net::suspend, crate::net::suspend_api);
    module.register_async_fn_no_args(crate::net::resume, crate::net::resume_api);
<<<<<<< HEAD
=======
    module.register_async_fn(
        crate::net::find_last_shard_block,
        crate::net::find_last_shard_block_api,
    );
>>>>>>> e02abd9e
    module.register();
}

/// Message processing module.
///
/// This module incorporates functions related to complex message
/// processing scenarios.
#[derive(ApiModule)]
#[api_module(name = "processing")]
pub struct ProcessingModule;

fn register_processing(handlers: &mut RuntimeHandlers) {
    let mut module = ModuleReg::new::<ProcessingModule>(handlers);
    module.register_type::<crate::processing::ProcessingEvent>();
    module.register_type::<crate::processing::ResultOfProcessMessage>();
    module.register_type::<crate::processing::DecodedOutput>();

    module.register_async_fn_with_callback(
        super::processing::send_message,
        super::processing::send_message_api,
    );
    module.register_async_fn_with_callback(
        super::processing::wait_for_transaction,
        super::processing::wait_for_transaction_api,
    );
    module.register_async_fn_with_callback(
        super::processing::process_message,
        super::processing::process_message_api,
    );
    module.register();
}

#[derive(ApiModule)]
#[api_module(name = "tvm")]
pub struct TvmModule;

fn register_tvm(handlers: &mut RuntimeHandlers) {
    let mut module = ModuleReg::new::<TvmModule>(handlers);
    module.register_type::<crate::tvm::types::ExecutionOptions>();
    module.register_type::<crate::tvm::AccountForExecutor>();
    module.register_type::<crate::tvm::TransactionFees>();
    module.register_async_fn(
        crate::tvm::run_executor,
        crate::tvm::run_message::run_executor_api,
    );
    module.register_async_fn(crate::tvm::run_tvm, crate::tvm::run_message::run_tvm_api);
    module.register_async_fn(crate::tvm::run_get, crate::tvm::run_get::run_get_api);
    module.register();
}

/// Misc utility Functions.
#[derive(ApiModule)]
#[api_module(name = "utils")]
pub struct UtilsModule;

fn register_utils(handlers: &mut RuntimeHandlers) {
    let mut module = ModuleReg::new::<UtilsModule>(handlers);
    module.register_type::<crate::utils::AddressStringFormat>();
    module.register_sync_fn(
        crate::utils::convert_address,
        crate::utils::conversion::convert_address_api,
    );
    module.register();
}

/// [UNSTABLE](UNSTABLE.md) Module for working with debot.
#[derive(ApiModule)]
#[api_module(name = "debot")]
pub struct DebotModule;

fn register_debot(handlers: &mut RuntimeHandlers) {
    let mut module = ModuleReg::new::<DebotModule>(handlers);
    module.register_type::<crate::debot::DebotHandle>();
    module.register_type::<crate::debot::DebotAction>();
    module.register_type::<crate::debot::DebotHandle>();
    module.register_async_fn_with_app_object(
        crate::json_interface::debot::start,
        crate::json_interface::debot::start_api,
    );
    module.register_async_fn_with_app_object(
        crate::json_interface::debot::fetch,
        crate::json_interface::debot::fetch_api,
    );
    module.register_async_fn(crate::debot::execute, crate::debot::execute_api);
    module.register_sync_fn(crate::debot::remove, crate::debot::remove_api);
    module.register();
}

pub(crate) fn register_modules(handlers: &mut RuntimeHandlers) {
    register_client(handlers);
    register_crypto(handlers);
    register_abi(handlers);
    register_boc(handlers);
    register_processing(handlers);
    register_utils(handlers);
    register_tvm(handlers);
    register_net(handlers);
    register_debot(handlers);
}<|MERGE_RESOLUTION|>--- conflicted
+++ resolved
@@ -329,13 +329,10 @@
     );
     module.register_async_fn_no_args(crate::net::suspend, crate::net::suspend_api);
     module.register_async_fn_no_args(crate::net::resume, crate::net::resume_api);
-<<<<<<< HEAD
-=======
     module.register_async_fn(
         crate::net::find_last_shard_block,
         crate::net::find_last_shard_block_api,
     );
->>>>>>> e02abd9e
     module.register();
 }
 
