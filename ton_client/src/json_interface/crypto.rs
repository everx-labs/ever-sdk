/*
 * Copyright 2018-2020 TON DEV SOLUTIONS LTD.
 *
 * Licensed under the SOFTWARE EVALUATION License (the "License"); you may not use
 * this file except in compliance with the License.
 *
 * Unless required by applicable law or agreed to in writing, software
 * distributed under the License is distributed on an "AS IS" BASIS,
 * WITHOUT WARRANTIES OR CONDITIONS OF ANY KIND, either express or implied.
 * See the License for the specific TON DEV software governing permissions and
 * limitations under the License.
 *
 */

 use crate::client::{AppObject, ClientContext, Error};
 use crate::error::ClientResult;
<<<<<<< HEAD
 use crate::crypto::{ResultOfRegisterSigningBox, SigningBox};
=======
 use crate::crypto::{Error, RegisteredSigningBox, SigningBox};
>>>>>>> dff6b774

#[derive(Serialize, Deserialize, Clone, Debug, ApiType, PartialEq)]
#[serde(tag="type")]
pub enum ParamsOfAppSigningBox {
    GetPublicKey,
    Sign {
        unsigned: String,
    },
}

#[derive(Serialize, Deserialize, Clone, Debug, ApiType, PartialEq)]
#[serde(tag="type")]
pub enum ResultOfAppSigningBox {
    GetPublicKey {
        public_key: String,
    },
    Sign {
        signature: String,
    },
}

struct ExternalSigningBox {
    app_object: AppObject<ParamsOfAppSigningBox, ResultOfAppSigningBox>,
}

impl ExternalSigningBox {
    pub fn new(app_object: AppObject<ParamsOfAppSigningBox, ResultOfAppSigningBox>) -> Self {
        Self { app_object }
    }
}

#[async_trait::async_trait]
impl SigningBox for ExternalSigningBox {
    async fn get_public_key(&self) -> ClientResult<Vec<u8>> {
        let response = self.app_object.call(ParamsOfAppSigningBox::GetPublicKey).await?;

        match response {
            ResultOfAppSigningBox::GetPublicKey { public_key } => {
               crate::encoding::hex_decode(&public_key)
            },
            _ => Err(Error::unexpected_callback_response(
                "SigningBoxGetPublicKey", &response))
        }
    }

    async fn sign(&self, unsigned: &[u8]) -> ClientResult<Vec<u8>> {
        let response = self.app_object.call(ParamsOfAppSigningBox::Sign { 
            unsigned: base64::encode(unsigned)
        }).await?;

        match response {
            ResultOfAppSigningBox::Sign { signature: signed } => {
               crate::encoding::hex_decode(&signed)
            },
            _ => Err(Error::unexpected_callback_response(
                "SigningBoxSign", &response))
        }
    }
}

 /// Register an application implemented signing box.
#[api_function]
pub(crate) async fn register_signing_box(
    context: std::sync::Arc<ClientContext>,
    app_object: AppObject<ParamsOfAppSigningBox, ResultOfAppSigningBox>,
) -> ClientResult<RegisteredSigningBox> {
    crate::crypto::register_signing_box(context, ExternalSigningBox::new(app_object)).await
}
<|MERGE_RESOLUTION|>--- conflicted
+++ resolved
@@ -1,89 +1,85 @@
-/*
- * Copyright 2018-2020 TON DEV SOLUTIONS LTD.
- *
- * Licensed under the SOFTWARE EVALUATION License (the "License"); you may not use
- * this file except in compliance with the License.
- *
- * Unless required by applicable law or agreed to in writing, software
- * distributed under the License is distributed on an "AS IS" BASIS,
- * WITHOUT WARRANTIES OR CONDITIONS OF ANY KIND, either express or implied.
- * See the License for the specific TON DEV software governing permissions and
- * limitations under the License.
- *
- */
-
- use crate::client::{AppObject, ClientContext, Error};
- use crate::error::ClientResult;
-<<<<<<< HEAD
- use crate::crypto::{ResultOfRegisterSigningBox, SigningBox};
-=======
- use crate::crypto::{Error, RegisteredSigningBox, SigningBox};
->>>>>>> dff6b774
-
-#[derive(Serialize, Deserialize, Clone, Debug, ApiType, PartialEq)]
-#[serde(tag="type")]
-pub enum ParamsOfAppSigningBox {
-    GetPublicKey,
-    Sign {
-        unsigned: String,
-    },
-}
-
-#[derive(Serialize, Deserialize, Clone, Debug, ApiType, PartialEq)]
-#[serde(tag="type")]
-pub enum ResultOfAppSigningBox {
-    GetPublicKey {
-        public_key: String,
-    },
-    Sign {
-        signature: String,
-    },
-}
-
-struct ExternalSigningBox {
-    app_object: AppObject<ParamsOfAppSigningBox, ResultOfAppSigningBox>,
-}
-
-impl ExternalSigningBox {
-    pub fn new(app_object: AppObject<ParamsOfAppSigningBox, ResultOfAppSigningBox>) -> Self {
-        Self { app_object }
-    }
-}
-
-#[async_trait::async_trait]
-impl SigningBox for ExternalSigningBox {
-    async fn get_public_key(&self) -> ClientResult<Vec<u8>> {
-        let response = self.app_object.call(ParamsOfAppSigningBox::GetPublicKey).await?;
-
-        match response {
-            ResultOfAppSigningBox::GetPublicKey { public_key } => {
-               crate::encoding::hex_decode(&public_key)
-            },
-            _ => Err(Error::unexpected_callback_response(
-                "SigningBoxGetPublicKey", &response))
-        }
-    }
-
-    async fn sign(&self, unsigned: &[u8]) -> ClientResult<Vec<u8>> {
-        let response = self.app_object.call(ParamsOfAppSigningBox::Sign { 
-            unsigned: base64::encode(unsigned)
-        }).await?;
-
-        match response {
-            ResultOfAppSigningBox::Sign { signature: signed } => {
-               crate::encoding::hex_decode(&signed)
-            },
-            _ => Err(Error::unexpected_callback_response(
-                "SigningBoxSign", &response))
-        }
-    }
-}
-
- /// Register an application implemented signing box.
-#[api_function]
-pub(crate) async fn register_signing_box(
-    context: std::sync::Arc<ClientContext>,
-    app_object: AppObject<ParamsOfAppSigningBox, ResultOfAppSigningBox>,
-) -> ClientResult<RegisteredSigningBox> {
-    crate::crypto::register_signing_box(context, ExternalSigningBox::new(app_object)).await
-}
+/*
+ * Copyright 2018-2020 TON DEV SOLUTIONS LTD.
+ *
+ * Licensed under the SOFTWARE EVALUATION License (the "License"); you may not use
+ * this file except in compliance with the License.
+ *
+ * Unless required by applicable law or agreed to in writing, software
+ * distributed under the License is distributed on an "AS IS" BASIS,
+ * WITHOUT WARRANTIES OR CONDITIONS OF ANY KIND, either express or implied.
+ * See the License for the specific TON DEV software governing permissions and
+ * limitations under the License.
+ *
+ */
+
+ use crate::client::{AppObject, ClientContext, Error};
+ use crate::error::ClientResult;
+ use crate::crypto::{RegisteredSigningBox, SigningBox};
+
+#[derive(Serialize, Deserialize, Clone, Debug, ApiType, PartialEq)]
+#[serde(tag="type")]
+pub enum ParamsOfAppSigningBox {
+    GetPublicKey,
+    Sign {
+        unsigned: String,
+    },
+}
+
+#[derive(Serialize, Deserialize, Clone, Debug, ApiType, PartialEq)]
+#[serde(tag="type")]
+pub enum ResultOfAppSigningBox {
+    GetPublicKey {
+        public_key: String,
+    },
+    Sign {
+        signature: String,
+    },
+}
+
+struct ExternalSigningBox {
+    app_object: AppObject<ParamsOfAppSigningBox, ResultOfAppSigningBox>,
+}
+
+impl ExternalSigningBox {
+    pub fn new(app_object: AppObject<ParamsOfAppSigningBox, ResultOfAppSigningBox>) -> Self {
+        Self { app_object }
+    }
+}
+
+#[async_trait::async_trait]
+impl SigningBox for ExternalSigningBox {
+    async fn get_public_key(&self) -> ClientResult<Vec<u8>> {
+        let response = self.app_object.call(ParamsOfAppSigningBox::GetPublicKey).await?;
+
+        match response {
+            ResultOfAppSigningBox::GetPublicKey { public_key } => {
+               crate::encoding::hex_decode(&public_key)
+            },
+            _ => Err(Error::unexpected_callback_response(
+                "SigningBoxGetPublicKey", &response))
+        }
+    }
+
+    async fn sign(&self, unsigned: &[u8]) -> ClientResult<Vec<u8>> {
+        let response = self.app_object.call(ParamsOfAppSigningBox::Sign { 
+            unsigned: base64::encode(unsigned)
+        }).await?;
+
+        match response {
+            ResultOfAppSigningBox::Sign { signature: signed } => {
+               crate::encoding::hex_decode(&signed)
+            },
+            _ => Err(Error::unexpected_callback_response(
+                "SigningBoxSign", &response))
+        }
+    }
+}
+
+ /// Register an application implemented signing box.
+#[api_function]
+pub(crate) async fn register_signing_box(
+    context: std::sync::Arc<ClientContext>,
+    app_object: AppObject<ParamsOfAppSigningBox, ResultOfAppSigningBox>,
+) -> ClientResult<RegisteredSigningBox> {
+    crate::crypto::register_signing_box(context, ExternalSigningBox::new(app_object)).await
+}