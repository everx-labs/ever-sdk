--- conflicted
+++ resolved
@@ -1,4 +1,3 @@
-<<<<<<< HEAD
 /*
 * Copyright 2018-2021 TON Labs LTD.
 *
@@ -159,8 +158,9 @@
     /// **This field is deprecated, but left for backward-compatibility.** DApp Server public address.
     pub server_address: Option<String>,
 
-    /// List of DApp Server addresses. Any correct URL format can be specified, including IP addresses
-    /// This parameter is prevailing over `server_address`. For more information see [here](../../ton-os-api/networks).
+    /// List of DApp Server addresses. Any correct URL format can be specified, including IP addresses.
+    /// This parameter is prevailing over `server_address`.
+    /// Check the full list of [supported network endpoints](../ton-os-api/networks.md).
     pub endpoints: Option<Vec<String>>,
 
     /// Deprecated. You must use `network.max_reconnect_timeout` that allows to specify maximum network resolving timeout.
@@ -307,320 +307,4 @@
             access_key: None,
         }
     }
-}
-=======
-/*
-* Copyright 2018-2021 TON Labs LTD.
-*
-* Licensed under the SOFTWARE EVALUATION License (the "License"); you may not use
-* this file except in compliance with the License.
-*
-* Unless required by applicable law or agreed to in writing, software
-* distributed under the License is distributed on an "AS IS" BASIS,
-* WITHOUT WARRANTIES OR CONDITIONS OF ANY KIND, either express or implied.
-* See the License for the specific TON DEV software governing permissions and
-* limitations under the License.
-*/
-
-use serde::{Deserialize, Deserializer};
-
-pub const MESSAGES_COLLECTION: &str = "messages";
-pub const ACCOUNTS_COLLECTION: &str = "accounts";
-pub const BLOCKS_COLLECTION: &str = "blocks";
-pub const TRANSACTIONS_COLLECTION: &str = "transactions";
-
-pub fn default_network_retries_count() -> i8 {
-    5
-}
-
-pub fn default_message_retries_count() -> i8 {
-    5
-}
-
-pub fn default_message_processing_timeout() -> u32 {
-    40000
-}
-
-pub fn default_wait_for_timeout() -> u32 {
-    40000
-}
-
-pub fn default_out_of_sync_threshold() -> u32 {
-    15000
-}
-
-pub fn default_sending_endpoint_count() -> u8 {
-    2
-}
-
-pub fn default_max_reconnect_timeout() -> u32 {
-    120000
-}
-
-pub fn default_reconnect_timeout() -> u32 {
-    1000
-}
-
-pub fn default_latency_detection_frequency() -> u32 {
-    60000
-}
-
-pub fn default_max_latency() -> u32 {
-    60000
-}
-
-pub fn default_query_timeout() -> u32 {
-    60000
-}
-
-pub fn default_queries_protocol() -> NetworkQueriesProtocol {
-    NetworkQueriesProtocol::HTTP
-}
-
-fn deserialize_network_retries_count<'de, D: Deserializer<'de>>(
-    deserializer: D,
-) -> Result<i8, D::Error> {
-    Ok(Option::deserialize(deserializer)?.unwrap_or(default_network_retries_count()))
-}
-
-fn deserialize_message_retries_count<'de, D: Deserializer<'de>>(
-    deserializer: D,
-) -> Result<i8, D::Error> {
-    Ok(Option::deserialize(deserializer)?.unwrap_or(default_message_retries_count()))
-}
-
-fn deserialize_message_processing_timeout<'de, D: Deserializer<'de>>(
-    deserializer: D,
-) -> Result<u32, D::Error> {
-    Ok(Option::deserialize(deserializer)?.unwrap_or(default_message_processing_timeout()))
-}
-
-fn deserialize_wait_for_timeout<'de, D: Deserializer<'de>>(
-    deserializer: D,
-) -> Result<u32, D::Error> {
-    Ok(Option::deserialize(deserializer)?.unwrap_or(default_wait_for_timeout()))
-}
-
-fn deserialize_out_of_sync_threshold<'de, D: Deserializer<'de>>(
-    deserializer: D,
-) -> Result<u32, D::Error> {
-    Ok(Option::deserialize(deserializer)?.unwrap_or(default_out_of_sync_threshold()))
-}
-
-fn deserialize_sending_endpoint_count<'de, D: Deserializer<'de>>(
-    deserializer: D,
-) -> Result<u8, D::Error> {
-    Ok(Option::deserialize(deserializer)?.unwrap_or(default_sending_endpoint_count()))
-}
-
-fn deserialize_max_reconnect_timeout<'de, D: Deserializer<'de>>(
-    deserializer: D,
-) -> Result<u32, D::Error> {
-    Ok(Option::deserialize(deserializer)?.unwrap_or(default_max_reconnect_timeout()))
-}
-
-fn deserialize_reconnect_timeout<'de, D: Deserializer<'de>>(
-    deserializer: D,
-) -> Result<u32, D::Error> {
-    Ok(Option::deserialize(deserializer)?.unwrap_or(default_reconnect_timeout()))
-}
-
-fn deserialize_max_latency<'de, D: Deserializer<'de>>(
-    deserializer: D,
-) -> Result<u32, D::Error> {
-    Ok(Option::deserialize(deserializer)?.unwrap_or(default_max_latency()))
-}
-
-fn deserialize_latency_detection_frequency<'de, D: Deserializer<'de>>(
-    deserializer: D,
-) -> Result<u32, D::Error> {
-    Ok(Option::deserialize(deserializer)?.unwrap_or(default_latency_detection_frequency()))
-}
-
-fn deserialize_query_timeout<'de, D: Deserializer<'de>>(
-    deserializer: D,
-) -> Result<u32, D::Error> {
-    Ok(Option::deserialize(deserializer)?.unwrap_or(default_query_timeout()))
-}
-
-fn deserialize_queries_protocol<'de, D: Deserializer<'de>>(
-    deserializer: D,
-) -> Result<NetworkQueriesProtocol, D::Error> {
-    Ok(Option::deserialize(deserializer)?.unwrap_or(default_queries_protocol()))
-}
-
-#[derive(Debug, Clone, PartialEq, ApiType)]
-pub struct TrustedMcBlockId {
-    /// Trusted key-block sequence number
-    pub seq_no: u32,
-
-    /// Trusted key-block root hash, encoded as HEX
-    pub root_hash: String,
-}
-
-/// Network protocol used to perform GraphQL queries.
-#[derive(Serialize, Deserialize, Debug, Clone, ApiType)]
-pub enum NetworkQueriesProtocol {
-    /// Each GraphQL query uses separate HTTP request.
-    HTTP,
-
-    /// All GraphQL queries will be served using single web socket connection.
-    WS
-}
-
-#[derive(Serialize, Deserialize, Debug, Clone, ApiType)]
-pub struct NetworkConfig {
-    /// **This field is deprecated, but left for backward-compatibility.** DApp Server public address.
-    pub server_address: Option<String>,
-
-    /// List of DApp Server addresses. Any correct URL format can be specified, including IP addresses.
-    /// This parameter is prevailing over `server_address`.
-    /// Check the full list of [supported network endpoints](../ton-os-api/networks.md).
-    pub endpoints: Option<Vec<String>>,
-
-    /// Deprecated. You must use `network.max_reconnect_timeout` that allows to specify maximum network resolving timeout.
-    #[serde(
-        default = "default_network_retries_count",
-        deserialize_with = "deserialize_network_retries_count"
-    )]
-    pub network_retries_count: i8,
-
-    /// Maximum time for sequential reconnections.
-    ///
-    /// Must be specified in milliseconds. Default is 120000 (2 min).
-    #[serde(
-        default = "default_max_reconnect_timeout",
-        deserialize_with = "deserialize_max_reconnect_timeout"
-    )]
-    pub max_reconnect_timeout: u32,
-
-    /// Deprecated
-    #[serde(
-        default = "default_reconnect_timeout",
-        deserialize_with = "deserialize_reconnect_timeout"
-    )]
-    pub reconnect_timeout: u32,
-
-    /// The number of automatic message processing retries that SDK performs
-    /// in case of `Message Expired (507)` error - but only for those messages which
-    /// local emulation was successful or failed with replay protection error.
-    ///
-    /// Default is 5.
-    #[serde(
-        default = "default_message_retries_count",
-        deserialize_with = "deserialize_message_retries_count"
-    )]
-    pub message_retries_count: i8,
-
-    /// Timeout that is used to process message delivery for the contracts
-    /// which ABI does not include "expire" header.
-    /// If the message is not delivered within the specified timeout
-    /// the appropriate error occurs.
-    ///
-    /// Must be specified in milliseconds. Default is 40000 (40 sec).
-    #[serde(
-        default = "default_message_processing_timeout",
-        deserialize_with = "deserialize_message_processing_timeout"
-    )]
-    pub message_processing_timeout: u32,
-
-    /// Maximum timeout that is used for query response.
-    ///
-    /// Must be specified in milliseconds. Default is 40000 (40 sec).
-    #[serde(
-        default = "default_wait_for_timeout",
-        deserialize_with = "deserialize_wait_for_timeout"
-    )]
-    pub wait_for_timeout: u32,
-
-    /// Maximum time difference between server and client. If client's device time is out of sync and difference is more than
-    /// the threshold then error will occur. Also an error will occur if the specified threshold is more than
-    /// `message_processing_timeout/2`.
-    ///
-    /// Must be specified in milliseconds. Default is 15000 (15 sec).
-    #[serde(
-        default = "default_out_of_sync_threshold",
-        deserialize_with = "deserialize_out_of_sync_threshold"
-    )]
-    pub out_of_sync_threshold: u32,
-
-    /// Maximum number of randomly chosen endpoints the library uses to broadcast a message.
-    ///
-    /// Default is 2.
-    #[serde(
-        default = "default_sending_endpoint_count",
-        deserialize_with = "deserialize_sending_endpoint_count"
-    )]
-    pub sending_endpoint_count: u8,
-
-    /// Frequency of sync latency detection. Library periodically
-    /// checks the current endpoint for blockchain data syncronization latency.
-    /// If the latency (time-lag) is less then `NetworkConfig.max_latency`
-    /// then library selects another endpoint.
-    ///
-    /// Must be specified in milliseconds. Default is 60000 (1 min).
-    #[serde(
-        default = "default_latency_detection_frequency",
-        deserialize_with = "deserialize_latency_detection_frequency"
-    )]
-    pub latency_detection_interval: u32,
-
-    /// Maximum value for the endpoint's blockchain data syncronization latency (time-lag).
-    /// Library periodically checks the current endpoint for blockchain
-    /// data synchronization latency.
-    /// If the latency (time-lag) is less then `NetworkConfig.max_latency`
-    /// then library selects another endpoint.
-    ///
-    /// Must be specified in milliseconds. Default is 60000 (1 min).
-    #[serde(
-        default = "default_max_latency",
-        deserialize_with = "deserialize_max_latency"
-    )]
-    pub max_latency: u32,
-
-    /// Default timeout for http requests. Is is used when no timeout specified for the request to
-    /// limit the answer waiting time. If no answer received during the timeout requests ends with
-    /// error.
-    ///
-    /// Must be specified in milliseconds. Default is 60000 (1 min).
-    #[serde(
-        default = "default_query_timeout",
-        deserialize_with = "deserialize_query_timeout"
-    )]
-    pub query_timeout: u32,
-
-    /// Queries protocol. `HTTP` or `WS`.
-    ///
-    /// Default is `HTTP`.
-    #[serde(
-        default = "default_queries_protocol",
-        deserialize_with = "deserialize_queries_protocol"
-    )]
-    pub queries_protocol: NetworkQueriesProtocol,
-
-    /// Access key to GraphQL API. At the moment is not used in production.
-    pub access_key: Option<String>,
-}
-
-impl Default for NetworkConfig {
-    fn default() -> Self {
-        Self {
-            server_address: None,
-            endpoints: None,
-            network_retries_count: default_network_retries_count(),
-            max_reconnect_timeout: default_max_reconnect_timeout(),
-            reconnect_timeout: default_reconnect_timeout(),
-            message_retries_count: default_message_retries_count(),
-            message_processing_timeout: default_message_processing_timeout(),
-            wait_for_timeout: default_wait_for_timeout(),
-            out_of_sync_threshold: default_out_of_sync_threshold(),
-            sending_endpoint_count: default_sending_endpoint_count(),
-            latency_detection_interval: default_latency_detection_frequency(),
-            max_latency: default_max_latency(),
-            query_timeout: default_query_timeout(),
-            queries_protocol: default_queries_protocol(),
-            access_key: None,
-        }
-    }
-}
->>>>>>> 8cf40227
+}