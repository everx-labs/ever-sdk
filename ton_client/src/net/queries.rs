--- conflicted
+++ resolved
@@ -1,4 +1,3 @@
-<<<<<<< HEAD
 /*
 * Copyright 2018-2021 TON Labs LTD.
 *
@@ -185,204 +184,6 @@
 /// has interacted with, sorted by the time of the last internal message between accounts
 ///
 /// *Attention* this query retrieves data from 'Counterparties' service which is not supported in
-/// the opensource version of DApp Server (and will not be supported) as well as in TON OS SE (will be supported in SE in future),
-/// but is always accessible via [TON OS Devnet/Mainnet Clouds](https://docs.ton.dev/86757ecb2/p/85c869-networks)
-#[api_function]
-pub async fn query_counterparties(
-    context: std::sync::Arc<ClientContext>,
-    params: ParamsOfQueryCounterparties,
-) -> ClientResult<ResultOfQueryCollection> {
-    let server_link = context.get_server_link()?;
-    let result = server_link.query_counterparties(params).await;
-    Ok(ResultOfQueryCollection {
-        result: deserialize_result(result, server_link).await?,
-    })
-}
-=======
-/*
-* Copyright 2018-2021 TON Labs LTD.
-*
-* Licensed under the SOFTWARE EVALUATION License (the "License"); you may not use
-* this file except in compliance with the License.
-*
-* Unless required by applicable law or agreed to in writing, software
-* distributed under the License is distributed on an "AS IS" BASIS,
-* WITHOUT WARRANTIES OR CONDITIONS OF ANY KIND, either express or implied.
-* See the License for the specific TON DEV software governing permissions and
-* limitations under the License.
-*/
-
-use serde_json::Value;
-
-use crate::client::ClientContext;
-use crate::error::{AddNetworkUrl, ClientResult};
-use crate::net::{ParamsOfQueryCollection, ParamsOfQueryCounterparties, ServerLink};
-
-use super::Error;
-
-//------------------------------------------------------------------------------------------ query
-
-#[derive(Serialize, Deserialize, ApiType, Default, Clone)]
-pub struct ParamsOfQuery {
-    /// GraphQL query text.
-    pub query: String,
-    /// Variables used in query. Must be a map with named values that
-    /// can be used in query.
-    pub variables: Option<serde_json::Value>,
-}
-
-#[derive(Serialize, Deserialize, ApiType, Default, Clone)]
-pub struct ResultOfQuery {
-    /// Result provided by DAppServer.
-    pub result: Value,
-}
-
-async fn deserialize_result<T>(
-    result: ClientResult<Value>,
-    server_link: &ServerLink,
-) -> ClientResult<T>
-where
-    T: DeserializeOwned + Send,
-{
-    match result {
-        Ok(result) => {
-            T::deserialize(result.clone())
-                .map_err(|err| Error::queries_query_failed(format!("{}: {}.", err, result)))
-                .add_network_url(server_link)
-                .await
-        }
-        Err(err) => {
-            Err(Error::queries_query_failed(err))
-                .add_network_url(server_link)
-                .await?
-        }
-    }
-}
-
-/// Performs DAppServer GraphQL query.
-#[api_function]
-pub async fn query(
-    context: std::sync::Arc<ClientContext>,
-    params: ParamsOfQuery,
-) -> ClientResult<ResultOfQuery> {
-    let server_link = context.get_server_link()?;
-    let query = GraphQLQuery {
-        query: params.query,
-        variables: params.variables,
-        is_batch: false,
-        timeout: None,
-    };
-    let result = server_link.query(&query, None).await;
-    Ok(ResultOfQuery {
-        result: deserialize_result(result, server_link).await?,
-    })
-}
-
-//------------------------------------------------------------------------------- query_collection
-
-#[derive(Serialize, Deserialize, ApiType, Default, Clone)]
-pub struct ResultOfQueryCollection {
-    /// Objects that match the provided criteria
-    pub result: Vec<serde_json::Value>,
-}
-
-/// Queries collection data
-///
-/// Queries data that satisfies the `filter` conditions,
-/// limits the number of returned records and orders them.
-/// The projection fields are limited to `result` fields
-#[api_function]
-pub async fn query_collection(
-    context: std::sync::Arc<ClientContext>,
-    params: ParamsOfQueryCollection,
-) -> ClientResult<ResultOfQueryCollection> {
-    let server_link = context.get_server_link()?;
-    let result = server_link.query_collection(params, None).await;
-    Ok(ResultOfQueryCollection {
-        result: deserialize_result(result, server_link).await?,
-    })
-}
-
-//---------------------------------------------------------------------------- wait_for_collection
-
-#[derive(Serialize, Deserialize, ApiType, Clone, Default)]
-pub struct ParamsOfWaitForCollection {
-    /// Collection name (accounts, blocks, transactions, messages, block_signatures)
-    pub collection: String,
-    /// Collection filter
-    pub filter: Option<serde_json::Value>,
-    /// Projection (result) string
-    pub result: String,
-    /// Query timeout
-    pub timeout: Option<u32>,
-}
-
-#[derive(Serialize, Deserialize, ApiType, Default, Clone)]
-pub struct ResultOfWaitForCollection {
-    /// First found object that matches the provided criteria
-    pub result: serde_json::Value,
-}
-
-/// Returns an object that fulfills the conditions or waits for its appearance
-///
-/// Triggers only once.
-/// If object that satisfies the `filter` conditions
-/// already exists - returns it immediately.
-/// If not - waits for insert/update of data within the specified `timeout`,
-/// and returns it.
-/// The projection fields are limited to `result` fields
-#[api_function]
-pub async fn wait_for_collection(
-    context: std::sync::Arc<ClientContext>,
-    params: ParamsOfWaitForCollection,
-) -> ClientResult<ResultOfWaitForCollection> {
-    let client = context.get_server_link()?;
-    let filter = params.filter.clone();
-    let result = client
-        .wait_for_collection(params, None)
-        .await
-        .map_err(|err| Error::queries_wait_for_failed(err, filter, (context.env.now_ms() / 1000) as u32))
-        .add_network_url(client)
-        .await?;
-
-    Ok(ResultOfWaitForCollection { result })
-}
-
-//--------------------------------------------------------------------------- aggregate_collection
-
-use crate::net::ton_gql::GraphQLQuery;
-use crate::net::ParamsOfAggregateCollection;
-use serde::de::DeserializeOwned;
-
-#[derive(Serialize, Deserialize, ApiType, Default, Clone)]
-pub struct ResultOfAggregateCollection {
-    /// Values for requested fields.
-    ///
-    /// Returns an array of strings. Each string refers to the corresponding `fields` item.
-    /// Numeric value is returned as a decimal string representations.
-    pub values: Value,
-}
-
-/// Aggregates collection data.
-///
-/// Aggregates values from the specified `fields` for records
-/// that satisfies the `filter` conditions,
-#[api_function]
-pub async fn aggregate_collection(
-    context: std::sync::Arc<ClientContext>,
-    params: ParamsOfAggregateCollection,
-) -> ClientResult<ResultOfAggregateCollection> {
-    let server_link = context.get_server_link()?;
-    let result = server_link.aggregate_collection(params, None).await;
-    Ok(ResultOfAggregateCollection {
-        values: deserialize_result(result, server_link).await?,
-    })
-}
-
-/// Allows to query and paginate through the list of accounts that the specified account
-/// has interacted with, sorted by the time of the last internal message between accounts
-///
-/// *Attention* this query retrieves data from 'Counterparties' service which is not supported in
 /// the opensource version of DApp Server (and will not be supported) as well as in Evernode SE (will be supported in SE in future),
 /// but is always accessible via [EVER OS Clouds](../ton-os-api/networks.md)
 #[api_function]
@@ -395,5 +196,4 @@
     Ok(ResultOfQueryCollection {
         result: deserialize_result(result, server_link).await?,
     })
-}
->>>>>>> f3be0250
+}