--- conflicted
+++ resolved
@@ -1,206 +1,202 @@
-/*
-* Copyright 2018-2020 TON DEV SOLUTIONS LTD.
-*
-* Licensed under the SOFTWARE EVALUATION License (the "License"); you may not use
-* this file except in compliance with the License.
-*
-* Unless required by applicable law or agreed to in writing, software
-* distributed under the License is distributed on an "AS IS" BASIS,
-* WITHOUT WARRANTIES OR CONDITIONS OF ANY KIND, either express or implied.
-* See the License for the specific TON DEV software governing permissions and
-* limitations under the License.
-*/
-
-use serde_json::Value;
-
-use crate::client::ClientContext;
-use crate::error::{AddNetworkUrl, ClientResult};
-<<<<<<< HEAD
-use crate::net::ParamsOfQueryCollection;
-=======
-use crate::net::{ParamsOfQueryCollection, ParamsOfQueryCounterparties};
->>>>>>> 5aa1bf38
-
-use super::Error;
-
-//------------------------------------------------------------------------------------------ query
-
-#[derive(Serialize, Deserialize, ApiType, Default, Clone)]
-pub struct ParamsOfQuery {
-    /// GraphQL query text.
-    pub query: String,
-    /// Variables used in query. Must be a map with named values that
-    /// can be used in query.
-    pub variables: Option<serde_json::Value>,
-}
-
-#[derive(Serialize, Deserialize, ApiType, Default, Clone)]
-pub struct ResultOfQuery {
-    /// Result provided by DAppServer.
-    pub result: Value,
-}
-
-/// Performs DAppServer GraphQL query.
-#[api_function]
-pub async fn query(
-    context: std::sync::Arc<ClientContext>,
-    params: ParamsOfQuery,
-) -> ClientResult<ResultOfQuery> {
-    let server_link = context.get_server_link()?;
-    let query = GraphQLQuery {
-        query: params.query,
-        variables: params.variables,
-    };
-    let result = server_link
-        .query(query, None, None)
-        .await
-        .map_err(|err| Error::queries_query_failed(err))
-        .add_network_url(server_link)
-        .await?;
-
-    let result = serde_json::from_value(result)
-        .map_err(|err| Error::queries_query_failed(format!("Can not parse result: {}", err)))
-        .add_network_url(server_link)
-        .await?;
-
-    Ok(ResultOfQuery { result })
-}
-
-//------------------------------------------------------------------------------- query_collection
-
-#[derive(Serialize, Deserialize, ApiType, Default, Clone)]
-pub struct ResultOfQueryCollection {
-    /// Objects that match the provided criteria
-    pub result: Vec<serde_json::Value>,
-}
-
-/// Queries collection data
-///
-/// Queries data that satisfies the `filter` conditions,
-/// limits the number of returned records and orders them.
-/// The projection fields are limited to `result` fields
-#[api_function]
-pub async fn query_collection(
-    context: std::sync::Arc<ClientContext>,
-    params: ParamsOfQueryCollection,
-) -> ClientResult<ResultOfQueryCollection> {
-    let client = context.get_server_link()?;
-    let result = client
-        .query_collection(params, None)
-        .await
-        .map_err(|err| Error::queries_query_failed(err))
-        .add_network_url(client)
-        .await?
-        .clone();
-
-    let result = serde_json::from_value(result)
-        .map_err(|err| Error::queries_query_failed(format!("Can not parse result: {}", err)))
-        .add_network_url(client)
-        .await?;
-
-    Ok(ResultOfQueryCollection { result })
-}
-
-//---------------------------------------------------------------------------- wait_for_collection
-
-#[derive(Serialize, Deserialize, ApiType, Clone, Default)]
-pub struct ParamsOfWaitForCollection {
-    /// Collection name (accounts, blocks, transactions, messages, block_signatures)
-    pub collection: String,
-    /// Collection filter
-    pub filter: Option<serde_json::Value>,
-    /// Projection (result) string
-    pub result: String,
-    /// Query timeout
-    pub timeout: Option<u32>,
-}
-
-#[derive(Serialize, Deserialize, ApiType, Default, Clone)]
-pub struct ResultOfWaitForCollection {
-    /// First found object that matches the provided criteria
-    pub result: serde_json::Value,
-}
-
-/// Returns an object that fulfills the conditions or waits for its appearance
-///
-/// Triggers only once.
-/// If object that satisfies the `filter` conditions
-/// already exists - returns it immediately.
-/// If not - waits for insert/update of data within the specified `timeout`,
-/// and returns it.
-/// The projection fields are limited to `result` fields
-#[api_function]
-pub async fn wait_for_collection(
-    context: std::sync::Arc<ClientContext>,
-    params: ParamsOfWaitForCollection,
-) -> ClientResult<ResultOfWaitForCollection> {
-    let client = context.get_server_link()?;
-    let result = client
-        .wait_for_collection(params, None)
-        .await
-        .map_err(|err| Error::queries_wait_for_failed(err))
-        .add_network_url(client)
-        .await?;
-
-    Ok(ResultOfWaitForCollection { result })
-}
-
-//--------------------------------------------------------------------------- aggregate_collection
-
-use crate::net::ton_gql::GraphQLQuery;
-use crate::net::ParamsOfAggregateCollection;
-
-#[derive(Serialize, Deserialize, ApiType, Default, Clone)]
-pub struct ResultOfAggregateCollection {
-    /// Values for requested fields.
-    ///
-    /// Returns an array of strings. Each string refers to the corresponding `fields` item.
-    /// Numeric value is returned as a decimal string representations.
-    pub values: Value,
-}
-
-/// Aggregates collection data.
-///
-/// Aggregates values from the specified `fields` for records
-/// that satisfies the `filter` conditions,
-#[api_function]
-pub async fn aggregate_collection(
-    context: std::sync::Arc<ClientContext>,
-    params: ParamsOfAggregateCollection,
-) -> ClientResult<ResultOfAggregateCollection> {
-    let client = context.get_server_link()?;
-    let values = client
-        .aggregate_collection(params, None)
-        .await
-        .map_err(|err| Error::queries_query_failed(err))
-        .add_network_url(client)
-        .await?;
-
-    Ok(ResultOfAggregateCollection { values })
-}
-
-/// Performs DAppServer GraphQL query.
-#[api_function]
-pub async fn query_counterparties(
-    context: std::sync::Arc<ClientContext>,
-    params: ParamsOfQueryCounterparties,
-) -> ClientResult<ResultOfQueryCollection> {
-    let client = context.get_server_link()?;
-
-    let result = client
-        .query_counterparties(params)
-        .await
-        .map_err(|err| Error::queries_query_failed(err))
-        .add_network_url(client)
-        .await?
-        .clone();
-
-    let result = serde_json::from_value(result)
-        .map_err(|err| Error::queries_query_failed(format!("Can not parse result: {}", err)))
-        .add_network_url(client)
-        .await?;
-
-    Ok(ResultOfQueryCollection {
-        result
-    })
-}
+/*
+* Copyright 2018-2020 TON DEV SOLUTIONS LTD.
+*
+* Licensed under the SOFTWARE EVALUATION License (the "License"); you may not use
+* this file except in compliance with the License.
+*
+* Unless required by applicable law or agreed to in writing, software
+* distributed under the License is distributed on an "AS IS" BASIS,
+* WITHOUT WARRANTIES OR CONDITIONS OF ANY KIND, either express or implied.
+* See the License for the specific TON DEV software governing permissions and
+* limitations under the License.
+*/
+
+use serde_json::Value;
+
+use crate::client::ClientContext;
+use crate::error::{AddNetworkUrl, ClientResult};
+use crate::net::{ParamsOfQueryCollection, ParamsOfQueryCounterparties};
+
+use super::Error;
+
+//------------------------------------------------------------------------------------------ query
+
+#[derive(Serialize, Deserialize, ApiType, Default, Clone)]
+pub struct ParamsOfQuery {
+    /// GraphQL query text.
+    pub query: String,
+    /// Variables used in query. Must be a map with named values that
+    /// can be used in query.
+    pub variables: Option<serde_json::Value>,
+}
+
+#[derive(Serialize, Deserialize, ApiType, Default, Clone)]
+pub struct ResultOfQuery {
+    /// Result provided by DAppServer.
+    pub result: Value,
+}
+
+/// Performs DAppServer GraphQL query.
+#[api_function]
+pub async fn query(
+    context: std::sync::Arc<ClientContext>,
+    params: ParamsOfQuery,
+) -> ClientResult<ResultOfQuery> {
+    let server_link = context.get_server_link()?;
+    let query = GraphQLQuery {
+        query: params.query,
+        variables: params.variables,
+    };
+    let result = server_link
+        .query(query, None, None)
+        .await
+        .map_err(|err| Error::queries_query_failed(err))
+        .add_network_url(server_link)
+        .await?;
+
+    let result = serde_json::from_value(result)
+        .map_err(|err| Error::queries_query_failed(format!("Can not parse result: {}", err)))
+        .add_network_url(server_link)
+        .await?;
+
+    Ok(ResultOfQuery { result })
+}
+
+//------------------------------------------------------------------------------- query_collection
+
+#[derive(Serialize, Deserialize, ApiType, Default, Clone)]
+pub struct ResultOfQueryCollection {
+    /// Objects that match the provided criteria
+    pub result: Vec<serde_json::Value>,
+}
+
+/// Queries collection data
+///
+/// Queries data that satisfies the `filter` conditions,
+/// limits the number of returned records and orders them.
+/// The projection fields are limited to `result` fields
+#[api_function]
+pub async fn query_collection(
+    context: std::sync::Arc<ClientContext>,
+    params: ParamsOfQueryCollection,
+) -> ClientResult<ResultOfQueryCollection> {
+    let client = context.get_server_link()?;
+    let result = client
+        .query_collection(params, None)
+        .await
+        .map_err(|err| Error::queries_query_failed(err))
+        .add_network_url(client)
+        .await?
+        .clone();
+
+    let result = serde_json::from_value(result)
+        .map_err(|err| Error::queries_query_failed(format!("Can not parse result: {}", err)))
+        .add_network_url(client)
+        .await?;
+
+    Ok(ResultOfQueryCollection { result })
+}
+
+//---------------------------------------------------------------------------- wait_for_collection
+
+#[derive(Serialize, Deserialize, ApiType, Clone, Default)]
+pub struct ParamsOfWaitForCollection {
+    /// Collection name (accounts, blocks, transactions, messages, block_signatures)
+    pub collection: String,
+    /// Collection filter
+    pub filter: Option<serde_json::Value>,
+    /// Projection (result) string
+    pub result: String,
+    /// Query timeout
+    pub timeout: Option<u32>,
+}
+
+#[derive(Serialize, Deserialize, ApiType, Default, Clone)]
+pub struct ResultOfWaitForCollection {
+    /// First found object that matches the provided criteria
+    pub result: serde_json::Value,
+}
+
+/// Returns an object that fulfills the conditions or waits for its appearance
+///
+/// Triggers only once.
+/// If object that satisfies the `filter` conditions
+/// already exists - returns it immediately.
+/// If not - waits for insert/update of data within the specified `timeout`,
+/// and returns it.
+/// The projection fields are limited to `result` fields
+#[api_function]
+pub async fn wait_for_collection(
+    context: std::sync::Arc<ClientContext>,
+    params: ParamsOfWaitForCollection,
+) -> ClientResult<ResultOfWaitForCollection> {
+    let client = context.get_server_link()?;
+    let result = client
+        .wait_for_collection(params, None)
+        .await
+        .map_err(|err| Error::queries_wait_for_failed(err))
+        .add_network_url(client)
+        .await?;
+
+    Ok(ResultOfWaitForCollection { result })
+}
+
+//--------------------------------------------------------------------------- aggregate_collection
+
+use crate::net::ton_gql::GraphQLQuery;
+use crate::net::ParamsOfAggregateCollection;
+
+#[derive(Serialize, Deserialize, ApiType, Default, Clone)]
+pub struct ResultOfAggregateCollection {
+    /// Values for requested fields.
+    ///
+    /// Returns an array of strings. Each string refers to the corresponding `fields` item.
+    /// Numeric value is returned as a decimal string representations.
+    pub values: Value,
+}
+
+/// Aggregates collection data.
+///
+/// Aggregates values from the specified `fields` for records
+/// that satisfies the `filter` conditions,
+#[api_function]
+pub async fn aggregate_collection(
+    context: std::sync::Arc<ClientContext>,
+    params: ParamsOfAggregateCollection,
+) -> ClientResult<ResultOfAggregateCollection> {
+    let client = context.get_server_link()?;
+    let values = client
+        .aggregate_collection(params, None)
+        .await
+        .map_err(|err| Error::queries_query_failed(err))
+        .add_network_url(client)
+        .await?;
+
+    Ok(ResultOfAggregateCollection { values })
+}
+
+/// Performs DAppServer GraphQL query.
+#[api_function]
+pub async fn query_counterparties(
+    context: std::sync::Arc<ClientContext>,
+    params: ParamsOfQueryCounterparties,
+) -> ClientResult<ResultOfQueryCollection> {
+    let client = context.get_server_link()?;
+
+    let result = client
+        .query_counterparties(params)
+        .await
+        .map_err(|err| Error::queries_query_failed(err))
+        .add_network_url(client)
+        .await?
+        .clone();
+
+    let result = serde_json::from_value(result)
+        .map_err(|err| Error::queries_query_failed(format!("Can not parse result: {}", err)))
+        .add_network_url(client)
+        .await?;
+
+    Ok(ResultOfQueryCollection {
+        result
+    })
+}