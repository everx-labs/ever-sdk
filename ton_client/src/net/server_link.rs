--- conflicted
+++ resolved
@@ -17,14 +17,11 @@
 use crate::net::ton_gql::GraphQLQuery;
 use crate::net::websocket_link::WebsocketLink;
 use crate::net::{
-<<<<<<< HEAD
     Error, GraphQLQueryEvent, NetworkConfig, ParamsOfAggregateCollection, ParamsOfQueryCollection,
     ParamsOfQueryOperation, ParamsOfWaitForCollection, PostRequest,
-=======
     Error, GraphQLOperationEvent, NetworkConfig, ParamsOfAggregateCollection,
     ParamsOfQueryCollection, ParamsOfQueryCounterparties, ParamsOfQueryOperation,
     ParamsOfWaitForCollection, PostRequest,
->>>>>>> 5aa1bf38
 };
 use futures::{Future, Stream, StreamExt};
 use serde_json::Value;
@@ -505,8 +502,6 @@
             .remove(0))
     }
 
-<<<<<<< HEAD
-=======
     pub async fn query_counterparties(&self, params: ParamsOfQueryCounterparties) -> ClientResult<Value> {
         Ok(self
             .batch_query(&[ParamsOfQueryOperation::QueryCounterparties(params)])
@@ -514,24 +509,6 @@
             .remove(0))
     }
 
-    // Returns GraphQL query answer
-    pub async fn query(
-        &self,
-        query: &str,
-        variables: Option<Value>,
-        timeout: Option<u32>,
-    ) -> ClientResult<Value> {
-        let query = GraphQLOperation {
-            query: query.into(),
-            variables,
-        };
-        Ok(self.fetch_operation(
-            query,
-            timeout.map(|value| value + FETCH_ADDITIONAL_TIMEOUT)
-        ).await?)
-    }
-
->>>>>>> 5aa1bf38
     // Sends message to node
     pub async fn send_message(
         &self,
