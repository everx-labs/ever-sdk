--- conflicted
+++ resolved
@@ -23,13 +23,8 @@
 use std::cmp::{max, min};
 use std::collections::HashMap;
 use std::pin::Pin;
-<<<<<<< HEAD
 use std::sync::Arc;
-use std::sync::atomic::{AtomicU32, Ordering};
-=======
-use std::sync::{Arc, Mutex};
-use std::sync::atomic::{AtomicBool, Ordering};
->>>>>>> d77c8d97
+use std::sync::atomic::{AtomicBool, AtomicU32, Ordering};
 
 pub const MAX_TIMEOUT: u32 = std::i32::MAX as u32;
 pub const MIN_RESUME_TIMEOUT: u32 = 500;
@@ -49,19 +44,13 @@
 
 pub(crate) struct NetworkState {
     client_env: Arc<ClientEnv>,
-<<<<<<< HEAD
     endpoints: RwLock<Vec<String>>,
     suspended: watch::Receiver<bool>,
     suspend_regulation: Arc<Mutex<SuspendRegulation>>,
     resume_timeout: AtomicU32,
     server_info: RwLock<Option<Arc<ServerInfo>>>,
     out_of_sync_threshold: u32,
-=======
-    suspended: (watch::Sender<bool>, watch::Receiver<bool>),
-    server_info: tokio::sync::RwLock<Option<ServerInfo>>,
-    websocket_link: WebsocketLink,
     time_checked: AtomicBool,
->>>>>>> d77c8d97
 }
 
 async fn query_by_url(client_env: &ClientEnv, address: &str, query: &str) -> ClientResult<Value> {
@@ -94,26 +83,15 @@
             resume_timeout: AtomicU32::new(0),
             server_info: RwLock::new(None),
             out_of_sync_threshold,
-        }
-    }
-
-<<<<<<< HEAD
+            time_checked: AtomicBool::new(false),
+        }
+    }
+
     async fn suspend(&self, sender: &watch::Sender<bool>) {
         if !*self.suspended.borrow() {
             let _ = sender.broadcast(true);
             *self.server_info.write().await = None;
         }
-=======
-        Ok(ServerLink {
-            config: config.clone(),
-            endpoints: tokio::sync::RwLock::new(endpoints),
-            client_env: client_env.clone(),
-            suspended: watch::channel(false),
-            server_info: tokio::sync::RwLock::new(None),
-            websocket_link: WebsocketLink::new(client_env.clone()),
-            time_checked: AtomicBool::new(false),
-        })
->>>>>>> d77c8d97
     }
 
     async fn resume(sender: &watch::Sender<bool>) {
@@ -204,17 +182,14 @@
         }
     }
 
-<<<<<<< HEAD
-=======
     async fn check_sync(&self) -> ClientResult<()> {
         if self.time_checked.load(Ordering::Relaxed) {
             return Ok(());
         }
 
-        let client_lock = self.server_info.read().await;
-        let info = client_lock.as_ref().unwrap();
+        let info = self.get_info().await?;
         if info.server_version.supports_time {
-            self.check_time_delta(&info.query_url, &self.config)
+            self.check_time_delta(&info.query_url, self.out_of_sync_threshold)
                 .await?;
         }
 
@@ -223,7 +198,6 @@
         Ok(())
     }
 
->>>>>>> d77c8d97
     async fn init(&self) -> ClientResult<ServerInfo> {
         let mut futures = vec![];
         for address in self.endpoints.read().await.iter() {
@@ -242,17 +216,7 @@
                 break;
             }
         }
-        let server_info = server_info?;
-<<<<<<< HEAD
-
-        if server_info.server_version.supports_time {
-            self.check_time_delta(&server_info.query_url, self.out_of_sync_threshold)
-                .await?;
-        }
-
-=======
->>>>>>> d77c8d97
-        Ok(server_info)
+        server_info
     }
 
     pub async fn get_info(&self) -> ClientResult<Arc<ServerInfo>> {
@@ -269,11 +233,7 @@
             return Ok(info.clone());
         }
 
-<<<<<<< HEAD
         let inited_data = Arc::new(self.init().await?);
-=======
-        let inited_data = self.init().await?;
->>>>>>> d77c8d97
 
         *data = Some(inited_data.clone());
 
@@ -450,20 +410,12 @@
         timeout: Option<u32>,
     ) -> ClientResult<Value> {
         let op = GraphQLOperation::query(table, filter, fields, order_by, limit, timeout);
-
-<<<<<<< HEAD
+        let result_name = op.result_name.clone().unwrap();
+        
         let result = self.fetch_operation(
-            query,
+            op,
             timeout.map(|value| value + FETCH_ADDITIONAL_TIMEOUT)
         ).await?;
-=======
-        self.ensure_info().await?;
-        let client_lock = self.server_info.read().await;
-        let address = &client_lock.as_ref().unwrap().query_url;
-
-        let result_name = op.result_name.clone().unwrap();
-        let result = self.fetch_operation(address, op, None).await?;
->>>>>>> d77c8d97
 
         // try to extract the record value from the answer
         let records_array = &result["data"][result_name.as_str()];
@@ -486,11 +438,8 @@
     ) -> ClientResult<Value> {
         let op = GraphQLOperation::aggregate(collection, filter, fields);
 
-        self.ensure_info().await?;
-        let client_lock = self.server_info.read().await;
-        let address = &client_lock.as_ref().unwrap().query_url;
         let result_name = op.result_name.clone().unwrap();
-        let result = self.fetch_operation(address, op, None).await?;
+        let result = self.fetch_operation(op, None).await?;
 
         // try to extract the record value from the answer
         let values = &result["data"][result_name.as_str()];
@@ -556,14 +505,8 @@
             body: base64::encode(value),
         };
 
-<<<<<<< HEAD
-=======
-        self.ensure_info().await?;
-        self.check_sync().await?;
-        let client_lock = self.server_info.read().await;
-        let address = &client_lock.as_ref().unwrap().query_url;
-
->>>>>>> d77c8d97
+        self.state.check_sync().await?;
+
         let result = self
             .fetch_operation(GraphQLOperation::post_requests(&[request]), None)
             .await;
