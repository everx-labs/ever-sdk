--- conflicted
+++ resolved
@@ -4,7 +4,6 @@
 
 #[derive(ApiType)]
 pub enum ErrorCode {
-<<<<<<< HEAD
     QueryFailed = NET + 1,
     SubscribeFailed = NET + 2,
     WaitForFailed = NET + 3,
@@ -17,18 +16,6 @@
     WebsocketDisconnected = NET + 10,
     NotSupported = NET + 11,
     NoEndpointsProvided = NET + 12,
-=======
-    QueryFailed = 601,
-    SubscribeFailed = 602,
-    WaitForFailed = 603,
-    GetSubscriptionResultFailed = 604,
-    InvalidServerResponse = 605,
-    ClockOutOfSync = 606,
-    WaitForTimeout = 607,
-    GraphqlError = 608,
-    NetworkModuleSuspended = 609,
-    WebsocketDisconnected = 610,
->>>>>>> 1d7a2537
 }
 
 pub struct Error;
