/*
* Copyright 2018-2021 TON Labs LTD.
*
* Licensed under the SOFTWARE EVALUATION License (the "License"); you may not use
* this file except in compliance with the License.
*
* Unless required by applicable law or agreed to in writing, software
* distributed under the License is distributed on an "AS IS" BASIS,
* WITHOUT WARRANTIES OR CONDITIONS OF ANY KIND, either express or implied.
* See the License for the specific TON DEV software governing permissions and
* limitations under the License.
*/

use super::Error;
use crate::client::ClientContext;
use crate::error::ClientResult;
use crate::net::{
    Endpoint, OrderBy, ParamsOfQueryCollection, ParamsOfWaitForCollection, SortDirection,
    BLOCKS_COLLECTION,
};
use std::sync::Arc;
use ton_block::MsgAddressInt;
use ton_block::MASTERCHAIN_ID;

pub const BLOCK_FIELDS: &str = r#"
    id
    gen_utime
    after_split
    workchain_id
    shard
    in_msg_descr {
        msg_id
        transaction_id
    }
"#;

pub(crate) async fn find_last_shard_block(
    context: &Arc<ClientContext>,
    address: &MsgAddressInt,
    endpoint: Option<Endpoint>,
) -> ClientResult<ton_sdk::BlockId> {
    let workchain = address.get_workchain_id();
    let server_link = context.get_server_link()?;

    // if account resides in masterchain, then starting point is last masterchain block
    // generated before message was sent
    let blocks = server_link
        .query_collection(
            ParamsOfQueryCollection {
                collection: BLOCKS_COLLECTION.to_string(),
                filter: Some(json!({
                    "workchain_id": { "eq": MASTERCHAIN_ID }
                })),
                result: "id master { shard_hashes { workchain_id shard descr { root_hash } } }"
                    .to_string(),
                order: Some(vec![OrderBy {
                    path: "seq_no".to_owned(),
                    direction: SortDirection::DESC,
                }]),
                limit: Some(1),
            },
            endpoint.clone(),
        )
        .await?;
    debug!("Last block {}", blocks[0]["id"]);

    if MASTERCHAIN_ID == workchain {
        // if account resides in masterchain, then starting point is last masterchain block
        blocks[0]["id"]
            .as_str()
            .map(|val| val.to_owned().into())
            .ok_or(Error::block_not_found(
                "No masterchain block found".to_owned(),
            ))
    } else {
        // if account is from other chains, then starting point is last account's shard block
        // To obtain it we take masterchain block to get shards configuration and select matching shard
        if blocks[0].is_null() {
<<<<<<< HEAD
            // TON OS SE case - no masterchain, no sharding. Check that only one shard
            let blocks = server_link
                .query_collection(
                    ParamsOfQueryCollection {
                        collection: BLOCKS_COLLECTION.to_string(),
                        filter: Some(json!({
                        "workchain_id": { "eq": workchain },
                        })),
                        result: "after_merge shard".to_string(),
                        order: Some(vec![OrderBy {
                            path: "seq_no".to_owned(),
                            direction: SortDirection::DESC,
                        }]),
                        limit: Some(1),
                    },
                    endpoint.clone(),
                )
=======
            // Evernode SE case - no masterchain, no sharding. Check that only one shard
            let blocks = server_link.query_collection(ParamsOfQueryCollection {
                    collection: BLOCKS_COLLECTION.to_string(),
                    filter: Some(json!({
                    "workchain_id": { "eq": workchain },
                    })),
                    result: "after_merge shard".to_string(),
                    order: Some(vec![OrderBy {
                        path: "seq_no".to_owned(),
                        direction: SortDirection::DESC,
                    }]),
                    limit: Some(1),
                }, endpoint.clone())
>>>>>>> f3be0250
                .await?;

            if blocks[0].is_null() {
                return Err(Error::block_not_found(format!(
                    "No blocks for workchain {} found",
                    workchain
                )));
            }
            // if workchain is sharded, then it is not Evernode SE and masterchain blocks missing is error
            if blocks[0]["after_merge"] == true || blocks[0]["shard"] != "8000000000000000" {
                return Err(Error::block_not_found(
                    "No masterchain block found".to_owned(),
                ));
            }

            // Take last block by seq_no
            let blocks = server_link
                .query_collection(
                    ParamsOfQueryCollection {
                        collection: BLOCKS_COLLECTION.to_string(),
                        filter: Some(json!({
                        "workchain_id": { "eq": workchain },
                        "shard": { "eq": "8000000000000000" },
                        })),
                        result: "id".to_string(),
                        order: Some(vec![OrderBy {
                            path: "seq_no".to_owned(),
                            direction: SortDirection::DESC,
                        }]),
                        limit: Some(1),
                    },
                    endpoint,
                )
                .await?;
            blocks[0]["id"]
                .as_str()
                .map(|val| val.to_owned().into())
                .ok_or(Error::block_not_found(
                    "No starting Evernode SE block found".to_owned(),
                ))
        } else {
            let shards =
                blocks[0]["master"]["shard_hashes"]
                    .as_array()
                    .ok_or(Error::invalid_data(
                        "No `shard_hashes` field in masterchain block",
                    ))?;

            let shard_block =
                ton_sdk::Contract::find_matching_shard(shards, address).map_err(|err| {
                    Error::invalid_data(format!("find matching shard failed {}", err))
                })?;
            if shard_block.is_null() {
                return Err(Error::invalid_data(format!(
                    "No matching shard for account {} in block {}",
                    address, blocks[0]["id"]
                )));
            }

            shard_block["descr"]["root_hash"]
                .as_str()
                .map(|val| val.to_owned().into())
                .ok_or(Error::invalid_data("No `root_hash` field in shard descr"))
        }
    }
}

pub async fn wait_next_block(
    context: &Arc<ClientContext>,
    current: &str,
    address: &MsgAddressInt,
    timeout: Option<u32>,
) -> ClientResult<ton_sdk::Block> {
    let client = context.get_server_link()?;

    let block = client
        .wait_for_collection(
            ParamsOfWaitForCollection {
                collection: BLOCKS_COLLECTION.to_string(),
                filter: Some(json!({
                    "prev_ref": {
                        "root_hash": { "eq": current.to_string() }
                    },
                    "OR": {
                        "prev_alt_ref": {
                            "root_hash": { "eq": current.to_string() }
                        }
                    }
                })),
                result: BLOCK_FIELDS.to_string(),
                timeout,
            },
            None,
        )
        .await?;
    debug!(
        "{}: block received {:#}",
        context.env.now_ms() / 1000,
        block
    );

    if block["after_split"] == true && !check_shard_match(block.clone(), address)? {
        client
            .wait_for_collection(
                ParamsOfWaitForCollection {
                    collection: BLOCKS_COLLECTION.to_string(),
                    filter: Some(json!({
                        "id": { "ne": block["id"]},
                        "prev_ref": {
                            "root_hash": { "eq": current.to_string() }
                        }
                    })),
                    result: BLOCK_FIELDS.to_string(),
                    timeout,
                },
                None,
            )
            .await
            .and_then(|val| {
                serde_json::from_value(val)
                    .map_err(|err| Error::invalid_data(format!("Can not parse block: {}", err)))
            })
    } else {
        serde_json::from_value(block)
            .map_err(|err| Error::invalid_data(format!("Can not parse block: {}", err)))
    }
}

fn check_shard_match(
    shard_descr: serde_json::Value,
    address: &MsgAddressInt,
) -> ClientResult<bool> {
    ton_sdk::Contract::check_shard_match(shard_descr, address)
        .map_err(|err| Error::can_not_check_block_shard(err))
}<|MERGE_RESOLUTION|>--- conflicted
+++ resolved
@@ -76,8 +76,7 @@
         // if account is from other chains, then starting point is last account's shard block
         // To obtain it we take masterchain block to get shards configuration and select matching shard
         if blocks[0].is_null() {
-<<<<<<< HEAD
-            // TON OS SE case - no masterchain, no sharding. Check that only one shard
+            // Evernode SE case - no masterchain, no sharding. Check that only one shard
             let blocks = server_link
                 .query_collection(
                     ParamsOfQueryCollection {
@@ -94,21 +93,6 @@
                     },
                     endpoint.clone(),
                 )
-=======
-            // Evernode SE case - no masterchain, no sharding. Check that only one shard
-            let blocks = server_link.query_collection(ParamsOfQueryCollection {
-                    collection: BLOCKS_COLLECTION.to_string(),
-                    filter: Some(json!({
-                    "workchain_id": { "eq": workchain },
-                    })),
-                    result: "after_merge shard".to_string(),
-                    order: Some(vec![OrderBy {
-                        path: "seq_no".to_owned(),
-                        direction: SortDirection::DESC,
-                    }]),
-                    limit: Some(1),
-                }, endpoint.clone())
->>>>>>> f3be0250
                 .await?;
 
             if blocks[0].is_null() {
