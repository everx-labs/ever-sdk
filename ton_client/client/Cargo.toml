[package]
name = "ton_client"
version = "0.17.0"
authors = ["Michael Vlasov"]

[lib]
name = "ton_client"
crate-type = ["cdylib", "rlib"]

[dependencies]
ton_types = { git = "https://github.com/tonlabs/ton-labs-types.git" }
ton_block = { git = "https://github.com/tonlabs/ton-labs-block.git" }
ton_vm = { git = "https://github.com/tonlabs/ton-labs-vm.git", default-features = false }

rand = "0.6.1"
hex = "0.3.2"
serde_json = "1.0.41"
serde_derive = "1.0.91"
serde = "1.0.91"
ed25519-dalek = "^0.9.1"
sha2 = "0.8"
futures = "^0.1.26"
base64 = "0.10.0"
lazy_static = "1.1.0"
num-bigint = "0.2.2"
sodalite = { version = "0.3.0", features = ["rand"] }
chrono = "0.4.6"
scrypt = { version = "0.2.0", default-features = false }
bip39 = { git = "https://github.com/tonlabs/bip39-rs.git" }
hmac = "0.7.1"
base58 = "0.1.0"
pbkdf2 = { version = "0.3.0", default-features = false, features = [] }
byteorder = "1.3.2"
libsecp256k1 = "0.2.2"
log = "0.4.6"
crc-any = "2.2.3"

ton_sdk = { path = "../../ton_sdk", default-features = false }

<<<<<<< HEAD
[dependencies.tvm]
git = "ssh://git@github.com/tonlabs/sdk-emulator.git"
branch = "feature-account-proofs"
package = "tvm"
default-features = false

=======
>>>>>>> 26a9474d
[features]
default = ["node_interaction"]
node_interaction = ["ton_sdk/node_interaction"]<|MERGE_RESOLUTION|>--- conflicted
+++ resolved
@@ -37,15 +37,6 @@
 
 ton_sdk = { path = "../../ton_sdk", default-features = false }
 
-<<<<<<< HEAD
-[dependencies.tvm]
-git = "ssh://git@github.com/tonlabs/sdk-emulator.git"
-branch = "feature-account-proofs"
-package = "tvm"
-default-features = false
-
-=======
->>>>>>> 26a9474d
 [features]
 default = ["node_interaction"]
 node_interaction = ["ton_sdk/node_interaction"]