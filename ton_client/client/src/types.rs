--- conflicted
+++ resolved
@@ -289,7 +289,6 @@
             "Encoding message with sign failed: {}", err)
     }
 
-<<<<<<< HEAD
     pub fn contracts_get_function_id_failed<E: Display>(err: E) -> Self {
         sdk_err!(ContractsGetFunctionIdFailed,
             "Get function ID failed: {}", err)
@@ -298,11 +297,11 @@
     pub fn contracts_local_run_failed<E: Display>(err: E) -> Self {
         sdk_err!(ContractsLocalRunFailed,
             "Local run failed: {}", err)
-=======
+    }
+    
     pub fn contracts_address_conversion_failed<E: Display>(err: E) -> Self {
         sdk_err!(ContractsAddressConversionFailed,
             "Address conversion failed: {}", err)
->>>>>>> 35bdc62a
     }
 
     // SDK queries
@@ -444,13 +443,10 @@
     ContractsCreateSendGramsMessageFailed = 3013,
     ContractsEncodeMessageWithSignFailed = 3014,
     ContractsDeployTransactionAborted = 3015,
-<<<<<<< HEAD
     ContractsRunBodyCreationFailed = 3016,
     ContractsGetFunctionIdFailed = 3017,
     ContractsLocalRunFailed = 3018,
-=======
-    ContractsAddressConversionFailed = 3016,
->>>>>>> 35bdc62a
+    ContractsAddressConversionFailed = 3019,
 
     QueriesQueryFailed = 4001,
     QueriesSubscribeFailed = 4002,
