use types::{ApiResult, hex_decode, base64_decode, ApiError};
<<<<<<< HEAD
use ton_sdk::{AbiContract, ContractImage};
use std::io::Cursor;
=======
use crypto::keys::{account_decode, account_encode_ex, AccountAddressType, Base64AddressParams};
>>>>>>> 35bdc62a

pub(crate) mod types;
pub(crate) mod deploy;
pub(crate) mod run;

#[cfg(feature = "node_interaction")]
pub(crate) mod load;

#[allow(non_snake_case)]
#[derive(Serialize, Deserialize)]
pub(crate) struct EncodedMessage {
    pub messageId: String,
    pub messageIdBase64: String,
    pub messageBodyBase64: String,
}

#[derive(Serialize, Deserialize)]
#[allow(non_snake_case)]
pub(crate) struct EncodedUnsignedMessage {
    pub unsignedBytesBase64: String,
    pub bytesToSignBase64: String,
}

#[derive(Serialize, Deserialize)]
#[allow(non_snake_case)]
pub(crate) struct ParamsOfEncodeMessageWithSign {
    pub unsignedBytesBase64: String,
    pub signBytesBase64: String,
    pub publicKeyHex: String,
}

#[derive(Serialize, Deserialize)]
#[allow(non_snake_case)]
<<<<<<< HEAD
pub(crate) struct ParamsOfGetFunctionId {
    pub abi: serde_json::Value,
    pub function: String,
    pub input: bool,
=======
pub(crate) struct ParamsOfConvertAddress {
    pub address: String,
    pub convertTo: AccountAddressType,
    pub base64Params: Option<Base64AddressParams>,
>>>>>>> 35bdc62a
}

#[derive(Serialize, Deserialize)]
#[allow(non_snake_case)]
<<<<<<< HEAD
pub(crate) struct ResultOfGetFunctionId {
    pub id: u32
}

#[derive(Serialize, Deserialize)]
#[allow(non_snake_case)]
pub(crate) struct ParamsOfGetCodeFromImage {
    pub imageBase64: String,
}

#[allow(non_snake_case)]
#[derive(Serialize, Deserialize)]
pub(crate) struct ResultOfGetCodeFromImage {
    pub codeBase64: String,
=======
pub(crate) struct ResultOfConvertAddress {
    pub address: String,
>>>>>>> 35bdc62a
}

use ton_sdk;
use tvm::types::UInt256;
use dispatch::DispatchTable;
use client::ClientContext;

pub(crate) fn encode_message_with_sign(_context: &mut ClientContext, params: ParamsOfEncodeMessageWithSign) -> ApiResult<EncodedMessage> {
    let (body, id) = ton_sdk::Contract::add_sign_to_message(
        &base64_decode(&params.signBytesBase64)?,
        &hex_decode(&params.publicKeyHex)?,
        &base64_decode(&params.unsignedBytesBase64)?
    ).map_err(|err|ApiError::contracts_encode_message_with_sign_failed(err))?;
    let id: UInt256 = id.into();
    Ok(EncodedMessage {
        messageId: hex::encode(&id),
        messageIdBase64: base64::encode(id.as_slice()),
        messageBodyBase64: base64::encode(&body),
    })
}

<<<<<<< HEAD
pub(crate) fn get_function_id(_context: &mut ClientContext, params: ParamsOfGetFunctionId) -> ApiResult<ResultOfGetFunctionId> {
    let contract = AbiContract::load(params.abi.to_string().as_bytes())
        .map_err(|err|ApiError::contracts_get_function_id_failed(err))?;

    let function = contract.function(&params.function)
        .map_err(|err|ApiError::contracts_get_function_id_failed(err))?;

    Ok(ResultOfGetFunctionId {
       id: if params.input { function.get_input_id() } else { function.get_input_id() }
    })
}

pub(crate) fn get_code_from_image(_context: &mut ClientContext, params: ParamsOfGetCodeFromImage) -> ApiResult<ResultOfGetCodeFromImage> {
    debug!("-> contracts.image.code()");

    let bytes = base64::decode(&params.imageBase64)
        .map_err(|err| ApiError::contracts_invalid_image(err))?;
    let mut reader = Cursor::new(bytes);
    let image = ContractImage::from_state_init(&mut reader)
        .map_err(|err| ApiError::contracts_image_creation_failed(err))?;

    debug!("<-");
    Ok(ResultOfGetCodeFromImage {
        codeBase64: base64::encode(&image.get_serialized_code()
            .map_err(|err| ApiError::contracts_image_creation_failed(err))?),
=======
pub(crate) fn convert_address(_context: &mut ClientContext, params: ParamsOfConvertAddress) -> ApiResult<ResultOfConvertAddress> {
    let address = account_decode(&params.address)?;
    Ok(ResultOfConvertAddress {
        address: account_encode_ex(&address, params.convertTo, params.base64Params)?,
>>>>>>> 35bdc62a
    })
}

pub(crate) fn register(handlers: &mut DispatchTable) {
    // Load
    #[cfg(feature = "node_interaction")]
    handlers.spawn("contracts.load", load::load);

    // Deploy
    #[cfg(feature = "node_interaction")]
    handlers.spawn("contracts.deploy",
        deploy::deploy);

    handlers.spawn("contracts.deploy.message",
        deploy::encode_message);
    handlers.spawn("contracts.deploy.encode_unsigned_message",
        deploy::encode_unsigned_message);
    handlers.spawn("contracts.deploy.address",
        deploy::get_address);
    handlers.spawn("contracts.deploy.data",
        deploy::get_deploy_data);

    // Run
    #[cfg(feature = "node_interaction")]
    handlers.spawn("contracts.run",
        run::run);

    handlers.spawn("contracts.run.message",
        run::encode_message);
    handlers.spawn("contracts.run.encode_unsigned_message",
        run::encode_unsigned_message);
    handlers.spawn("contracts.run.output",
        run::decode_output);
    handlers.spawn("contracts.run.unknown.input",
        run::decode_unknown_input);
    handlers.spawn("contracts.run.unknown.output",
        run::decode_unknown_output);
    handlers.spawn("contracts.run.body",
        run::get_run_body);
    handlers.spawn("contracts.run.local",
        run::local_run);

    // Contracts
    handlers.spawn("contracts.encode_message_with_sign",
        encode_message_with_sign);
<<<<<<< HEAD
    handlers.spawn("contracts.function.id",
        get_function_id);
    handlers.spawn("contracts.image.code",
        get_code_from_image);
=======
    handlers.spawn("contracts.run.local",
        run::local_run);

    // Addresses
    handlers.spawn("contracts.address.convert",
        convert_address);
>>>>>>> 35bdc62a
}<|MERGE_RESOLUTION|>--- conflicted
+++ resolved
@@ -1,10 +1,7 @@
 use types::{ApiResult, hex_decode, base64_decode, ApiError};
-<<<<<<< HEAD
 use ton_sdk::{AbiContract, ContractImage};
 use std::io::Cursor;
-=======
 use crypto::keys::{account_decode, account_encode_ex, AccountAddressType, Base64AddressParams};
->>>>>>> 35bdc62a
 
 pub(crate) mod types;
 pub(crate) mod deploy;
@@ -38,22 +35,22 @@
 
 #[derive(Serialize, Deserialize)]
 #[allow(non_snake_case)]
-<<<<<<< HEAD
 pub(crate) struct ParamsOfGetFunctionId {
     pub abi: serde_json::Value,
     pub function: String,
     pub input: bool,
-=======
+}
+
+#[derive(Serialize, Deserialize)]
+#[allow(non_snake_case)]
 pub(crate) struct ParamsOfConvertAddress {
     pub address: String,
     pub convertTo: AccountAddressType,
     pub base64Params: Option<Base64AddressParams>,
->>>>>>> 35bdc62a
 }
 
 #[derive(Serialize, Deserialize)]
 #[allow(non_snake_case)]
-<<<<<<< HEAD
 pub(crate) struct ResultOfGetFunctionId {
     pub id: u32
 }
@@ -68,10 +65,12 @@
 #[derive(Serialize, Deserialize)]
 pub(crate) struct ResultOfGetCodeFromImage {
     pub codeBase64: String,
-=======
+}
+
+#[allow(non_snake_case)]
+#[derive(Serialize, Deserialize)]
 pub(crate) struct ResultOfConvertAddress {
     pub address: String,
->>>>>>> 35bdc62a
 }
 
 use ton_sdk;
@@ -93,7 +92,6 @@
     })
 }
 
-<<<<<<< HEAD
 pub(crate) fn get_function_id(_context: &mut ClientContext, params: ParamsOfGetFunctionId) -> ApiResult<ResultOfGetFunctionId> {
     let contract = AbiContract::load(params.abi.to_string().as_bytes())
         .map_err(|err|ApiError::contracts_get_function_id_failed(err))?;
@@ -119,12 +117,13 @@
     Ok(ResultOfGetCodeFromImage {
         codeBase64: base64::encode(&image.get_serialized_code()
             .map_err(|err| ApiError::contracts_image_creation_failed(err))?),
-=======
+    })
+}
+
 pub(crate) fn convert_address(_context: &mut ClientContext, params: ParamsOfConvertAddress) -> ApiResult<ResultOfConvertAddress> {
     let address = account_decode(&params.address)?;
     Ok(ResultOfConvertAddress {
         address: account_encode_ex(&address, params.convertTo, params.base64Params)?,
->>>>>>> 35bdc62a
     })
 }
 
@@ -170,17 +169,12 @@
     // Contracts
     handlers.spawn("contracts.encode_message_with_sign",
         encode_message_with_sign);
-<<<<<<< HEAD
     handlers.spawn("contracts.function.id",
         get_function_id);
     handlers.spawn("contracts.image.code",
         get_code_from_image);
-=======
-    handlers.spawn("contracts.run.local",
-        run::local_run);
 
     // Addresses
     handlers.spawn("contracts.address.convert",
         convert_address);
->>>>>>> 35bdc62a
 }