/*
* Copyright 2018-2020 TON DEV SOLUTIONS LTD.
*
* Licensed under the SOFTWARE EVALUATION License (the "License"); you may not use
* this file except in compliance with the License.  You may obtain a copy of the
* License at: https://ton.dev/licenses
*
* Unless required by applicable law or agreed to in writing, software
* distributed under the License is distributed on an "AS IS" BASIS,
* WITHOUT WARRANTIES OR CONDITIONS OF ANY KIND, either express or implied.
* See the License for the specific TON DEV software governing permissions and
* limitations under the License.
*/

<<<<<<< HEAD
use serde_json::Value;
use ton_sdk::{Contract, MessageType, AbiContract};
=======
use ton_sdk::{Contract, MessageType, AbiContract, FunctionCallSet};
>>>>>>> a60a2dcf
use ton_sdk::json_abi::encode_function_call;
use crate::crypto::keys::{KeyPair, account_decode};
use crate::types::{ApiResult, ApiError, base64_decode};
use ton_types::cells_serialization::BagOfCells;
use ton_block::Message as TvmMessage;

use crate::contracts::{EncodedMessage, EncodedUnsignedMessage};
use crate::client::ClientContext;

#[cfg(feature = "node_interaction")]
use ton_sdk::{Transaction, AbiFunction, Message};
#[cfg(feature = "node_interaction")]
use ton_sdk::NodeClient;
#[cfg(feature = "node_interaction")]
use ton_block::{MsgAddressInt, AccStatusChange};
#[cfg(feature = "node_interaction")]
use ed25519_dalek::Keypair;
#[cfg(feature = "node_interaction")]
use futures::StreamExt;


#[cfg(feature = "fee_calculation")]
use ton_sdk::TransactionFees;
#[cfg(feature = "fee_calculation")]
use crate::types::long_num_to_json_string;

fn bool_false() -> bool { false }

<<<<<<< HEAD
#[derive(Serialize, Deserialize)]
#[allow(non_snake_case)]
pub(crate) struct ParamsOfRun {
    pub address: String,
    pub abi: Value,
    pub functionName: String,
    pub header: Option<Value>,
    pub input: Value,
    pub keyPair: Option<KeyPair>,
=======
#[derive(Clone, Debug, Deserialize, Serialize)]
#[serde(rename_all = "camelCase")]
pub struct RunFunctionCallSet {
    pub abi: serde_json::Value,
    pub function_name: String,
    pub header: Option<serde_json::Value>,
    pub input: serde_json::Value,
}

impl Into<FunctionCallSet> for RunFunctionCallSet {
    fn into(self) -> FunctionCallSet {
        FunctionCallSet {
            func: self.function_name.clone(),
            header: self.header.map(|value| value.to_string().to_owned()),
            input: self.input.to_string(),
            abi: self.abi.to_string(),
        }
    }
}

#[derive(Serialize, Deserialize)]
#[serde(rename_all = "camelCase")]
pub(crate) struct ParamsOfRun {
    pub address: String,
    #[serde(flatten)]
    pub call_set: RunFunctionCallSet,
    pub key_pair: Option<KeyPair>,
    pub try_index: Option<u8>,
>>>>>>> a60a2dcf
}

#[derive(Serialize, Deserialize)]
#[serde(rename_all = "camelCase")]
pub(crate) struct ParamsOfLocalRun {
    pub address: String,
<<<<<<< HEAD
    pub account: Option<Value>,
    pub abi: Value,
    pub functionName: String,
    pub header: Option<Value>,
    pub input: Value,
    pub keyPair: Option<KeyPair>,
=======
    pub account: Option<serde_json::Value>,
    #[serde(flatten)]
    pub call_set: RunFunctionCallSet,
    pub key_pair: Option<KeyPair>,
>>>>>>> a60a2dcf
}

#[derive(Serialize, Deserialize)]
#[serde(rename_all = "camelCase")]
pub(crate) struct ParamsOfLocalRunWithMsg {
    pub address: String,
<<<<<<< HEAD
    pub account: Option<Value>,
    pub abi: Option<Value>,
    pub functionName: Option<String>,
    pub messageBase64: String,
=======
    pub account: Option<serde_json::Value>,
    pub abi: Option<serde_json::Value>,
    pub function_name: Option<String>,
    pub message_base64: String,
>>>>>>> a60a2dcf
}

#[derive(Serialize, Deserialize)]
#[serde(rename_all = "camelCase")]
pub(crate) struct ParamsOfEncodeUnsignedRunMessage {
    pub address: String,
<<<<<<< HEAD
    pub abi: Value,
    pub functionName: String,
    pub input: Value,
    pub header: Option<Value>,
=======
    #[serde(flatten)]
    pub call_set: RunFunctionCallSet,
    pub try_index: Option<u8>,
>>>>>>> a60a2dcf
}

#[derive(Serialize, Deserialize)]
#[serde(rename_all = "camelCase")]
pub(crate) struct ParamsOfDecodeRunOutput {
<<<<<<< HEAD
    pub abi: Value,
    pub functionName: String,
    pub bodyBase64: String,
=======
    pub abi: serde_json::Value,
    pub function_name: String,
    pub body_base64: String,
>>>>>>> a60a2dcf
    #[serde(default = "bool_false")]
    pub internal: bool,
}

#[derive(Serialize, Deserialize)]
#[serde(rename_all = "camelCase")]
pub struct ParamsOfDecodeUnknownRun {
<<<<<<< HEAD
    pub abi: Value,
    pub bodyBase64: String,
=======
    pub abi: serde_json::Value,
    pub body_base64: String,
>>>>>>> a60a2dcf
    #[serde(default = "bool_false")]
    pub internal: bool,
}

#[derive(Serialize, Deserialize)]
pub(crate) struct ResultOfRun {
    pub output: Value
}

#[derive(Serialize, Deserialize)]
#[serde(rename_all = "camelCase")]
pub struct LocalRunFees {
<<<<<<< HEAD
    pub inMsgFwdFee: String,
    pub storageFee: String,
    pub gasFee: String,
    pub outMsgsFwdFee: String,
    pub totalAccountFees: String,
    pub totalOutput: String,
=======
    pub in_msg_fwd_fee: String,
    pub storage_fee: String,
    pub gas_fee: String,
    pub out_msgs_fwd_fee: String,
    pub total_account_fees: String,
    pub total_output: String
>>>>>>> a60a2dcf
}

#[cfg(feature = "fee_calculation")]
impl From<TransactionFees> for LocalRunFees {
    fn from(value: TransactionFees) -> Self {
        LocalRunFees {
            in_msg_fwd_fee: long_num_to_json_string(value.in_msg_fwd_fee),
            storage_fee: long_num_to_json_string(value.storage_fee),
            gas_fee: long_num_to_json_string(value.gas_fee),
            out_msgs_fwd_fee: long_num_to_json_string(value.out_msgs_fwd_fee),
            total_account_fees: long_num_to_json_string(value.total_account_fees),
            total_output: long_num_to_json_string(value.total_output),
        }
    }
}

#[derive(Serialize, Deserialize)]
pub(crate) struct ResultOfLocalRun {
    pub output: Option<Value>,
    pub fees: Option<LocalRunFees>,
}

#[derive(Serialize, Deserialize)]
pub struct ResultOfDecodeUnknownRun {
    pub function: String,
    pub output: Value,
}

#[derive(Serialize, Deserialize)]
#[allow(non_snake_case)]
pub(crate) struct ParamsOfLocalRunGet {
    pub functionName: String,
    pub codeBase64: String,
    pub dataBase64: String,
    pub address: Option<String>,
    pub abi: Option<Value>,
    pub input: Option<Value>,
    pub keyPair: Option<KeyPair>,
}

#[allow(non_snake_case)]
#[derive(Serialize, Deserialize)]
pub(crate) struct ResultOfLocalRunGet {
    pub output: Value,
}

#[derive(Serialize, Deserialize)]
#[serde(rename_all = "camelCase")]
pub(crate) struct ParamsOfGetRunBody {
    pub abi: Value,
    pub function: String,
    pub header: Option<Value>,
    pub params: Value,
    #[serde(default = "bool_false")]
    pub internal: bool,
    pub key_pair: Option<KeyPair>,
}

#[derive(Serialize, Deserialize)]
#[serde(rename_all = "camelCase")]
pub(crate) struct ResultOfGetRunBody {
    pub body_base64: String,
}

#[cfg(feature = "node_interaction")]
pub(crate) async fn run(context: &mut ClientContext, params: ParamsOfRun) -> ApiResult<ResultOfRun> {
    debug!("-> contracts.run({}, {:?})",
        params.address.clone(),
        params.call_set.clone(),
    );

    let address = account_decode(&params.address)?;
<<<<<<< HEAD
    let key_pair = if let Some(ref keys) = params.keyPair { Some(keys.decode()?) } else { None };

=======
    let key_pair = if let Some(ref keys) = params.key_pair { Some(keys.decode()?) } else { None };
    
>>>>>>> a60a2dcf
    let client = context.get_client()?;
    debug!("run contract");
    let tr = call_contract(client, address, &params, key_pair.as_ref()).await?;

    process_transaction(client, tr, Some(params.call_set.abi), Some(params.call_set.function_name)).await
}

<<<<<<< HEAD
    if tr.out_messages_id().len() == 0 ||
        !abi_function.has_output()
    {
        debug!("out messages missing");
        debug!("transaction: {:?}", tr);
        check_transaction_status(&tr)?;
        ok_null()
=======
#[cfg(feature = "node_interaction")]
pub(crate) async fn process_transaction(
    client: &NodeClient,
    transaction: Transaction,
    abi: Option<serde_json::Value>,
    function: Option<String>
) -> ApiResult<ResultOfRun> {
    if let Some(abi) = abi {
        let function = function.ok_or(ApiError::contracts_decode_run_output_failed("No function name provided"))?;

        let abi_contract = AbiContract::load(abi.to_string().as_bytes()).expect("Couldn't parse ABI");
        let abi_function = abi_contract.function(&function).expect("Couldn't find function");

        if  transaction.out_messages_id().len() == 0 || !abi_function.has_output() {
            debug!("out messages missing");
            debug!("transaction: {:?}", transaction);
            check_transaction_status(&transaction)?;
            ok_null()
        } else {
            debug!("load out messages");
            let out_msg = load_out_message(client, &transaction, abi_function).await?;
            let response = out_msg.body().expect("error unwrap out message body").into();

            debug!("decode output");
            let result = Contract::decode_function_response_json(
                abi.to_string().to_owned(),
                function.to_owned(),
                response,
                false)
                .expect("Error decoding result");

            debug!("<-");
            Ok(ResultOfRun {
                output: serde_json::from_str(result.as_str())
                    .map_err(|err| ApiError::contracts_decode_run_output_failed(err))?
            })
        }
>>>>>>> a60a2dcf
    } else {
        debug!("No abi provided");
        debug!("transaction: {:?}", transaction);
        check_transaction_status(&transaction)?;
        ok_null()
    }
}

pub(crate) fn serialize_message(msg: TvmMessage) -> ApiResult<(Vec<u8>, String)> {
    let (msg, id) = ton_sdk::Contract::serialize_message(msg)
        .map_err(|err| ApiError::contracts_cannot_serialize_message(err))?;

    Ok((msg, id.to_string()))
}

pub(crate) fn local_run(context: &mut ClientContext, params: ParamsOfLocalRun, tvm_call: bool) -> ApiResult<ResultOfLocalRun> {
    debug!("-> contracts.run.local({}, {:?})",
        params.address.clone(),
        params.call_set.clone()
    );

    let address = account_decode(&params.address)?;

    let key_pair = params.key_pair.map(|pair| pair.decode()).transpose()?;

    let msg = Contract::construct_call_message_json(
        address,
        params.call_set.clone().into(),
        false,
        key_pair.as_ref(),
        None,
        None)
        .map_err(|err| ApiError::contracts_create_run_message_failed(err))?;

    local_run_msg(
        context,
        ParamsOfLocalRunWithMsg {
            address: params.address,
            account: params.account,
<<<<<<< HEAD
            functionName: Some(params.functionName),
            abi: Some(params.abi),
            messageBase64: base64::encode(&body),
=======
            function_name: Some(params.call_set.function_name),
            abi: Some(params.call_set.abi),
            message_base64: base64::encode(&ton_sdk::Contract::serialize_message(msg.message)
                .map_err(|err| ApiError::contracts_cannot_serialize_message(err))?.0)
>>>>>>> a60a2dcf
        },
        tvm_call,
    )
}

pub(crate) fn local_run_msg(context: &mut ClientContext, params: ParamsOfLocalRunWithMsg, tvm_call: bool) -> ApiResult<ResultOfLocalRun> {
    debug!("-> contracts.run.local.msg({}, {}, {})",
        params.address.clone(),
        params.function_name.clone().unwrap_or_default(),
        params.message_base64
    );

    let address = account_decode(&params.address)?;

    let contract = match &params.account {
        // load contract data from node manually
        #[cfg(feature = "node_interaction")]
        None => {
            debug!("load contract");
            let mut runtime = context.take_runtime()?;
            let result = runtime.block_on(load_contract(context, &address));
            context.runtime = Some(runtime);
            result?
        }
        // can't load
        #[cfg(not(feature = "node_interaction"))]
        None => {
            debug!("no account provided");
            let _address = address;
            let _context = context;
            return Err(ApiError::invalid_params("", "No account provided"));
        }

        Some(account) => {
            Contract::from_json(&account.to_string())
                .map_err(|err| ApiError::invalid_params(&account.to_string(), err))?
        }
    };

    let msg = Contract::deserialize_message(
        &base64::decode(&params.message_base64)
            .map_err(|err| ApiError::crypto_invalid_base64(&params.message_base64, err))?)
        .map_err(|err| ApiError::invalid_params(&params.message_base64, err))?;

    let (messages, fees) = if !tvm_call {
        #[cfg(feature = "fee_calculation")]
            {
                let result = contract.local_call(msg)
                    .map_err(|err| ApiError::contracts_local_run_failed(err))?;
                (result.messages, Some(LocalRunFees::from(result.fees)))
            }
        #[cfg(not(feature = "fee_calculation"))]
            {
                return Err(ApiError::contracts_local_run_failed("Fee calculation feature disabled"));
            }
    } else {
        let messages = contract.local_call_tvm(msg)
            .map_err(|err| ApiError::contracts_local_run_failed(err))?;

        (messages, None)
    };

    if let Some(abi) = params.abi {
        let abi_contract = AbiContract::load(abi.to_string().as_bytes()).expect("Couldn't parse ABI");
        let function = params.function_name.unwrap_or_default();
        let abi_function = abi_contract.function(&function).expect("Couldn't find function");

        for msg in messages {
            if msg.msg_type() == MessageType::ExternalOutbound &&
                abi_function.is_my_output_message(
                    msg.body().ok_or(ApiError::contracts_decode_run_output_failed("Message has no body"))?,
                    false)
                    .map_err(|err| ApiError::contracts_decode_run_output_failed(err))?
            {
                let output = Contract::decode_function_response_json(
                    abi.to_string(), function, msg.body().expect("Message has no body"), false)
                    .map_err(|err| ApiError::contracts_decode_run_output_failed(err))?;

                let output: Value = serde_json::from_str(&output)
                    .map_err(|err| ApiError::contracts_decode_run_output_failed(err))?;

                return Ok(ResultOfLocalRun { output: Some(output), fees });
            }
        }
    }

    Ok(ResultOfLocalRun {
        output: Some(Value::default()),
        fees,
    })
}

<<<<<<< HEAD
const DEFAULT_ADDRESS: &str = "0:0000000000000000000000000000000000000000000000000000000000000000";
pub(crate) fn local_run_get(
    _context: &mut ClientContext,
    params: ParamsOfLocalRunGet,
) -> ApiResult<ResultOfLocalRunGet> {
    debug!("-> contracts.run.get({})",
        params.functionName,
    );
    let contract_json = json!({
        "id": params.address.unwrap_or(DEFAULT_ADDRESS.to_string()),
        "acc_type": 1,
        "balance": "0xffffffffffffffff",
        "code": params.codeBase64,
        "data": params.dataBase64,
        "last_paid": 1,
    });
    let contract = Contract::from_json(contract_json.to_string().as_str())
        .map_err(|err| ApiError::contracts_local_run_failed(err))?;
    let output = contract.local_call_tvm_get_json(
        &params.functionName,
        params.input.as_ref()
    ).map_err(|err| ApiError::contracts_local_run_failed(err))?;
    Ok(ResultOfLocalRunGet { output })
}

pub(crate) fn encode_message(_context: &mut ClientContext, params: ParamsOfRun) -> ApiResult<EncodedMessage> {
    debug!("-> contracts.run.message({}, {}, {})",
=======
pub(crate) fn encode_message(context: &mut ClientContext, params: ParamsOfRun) -> ApiResult<EncodedMessage> {
    debug!("-> contracts.run.message({}, {:?})",
>>>>>>> a60a2dcf
        params.address.clone(),
        params.call_set.clone()
    );

    let address = account_decode(&params.address)?;
    let key_pair = if let Some(keys) = params.key_pair { Some(keys.decode()?) } else { None };

    let msg = Contract::construct_call_message_json(
        address,
        params.call_set.into(),
        false,
        key_pair.as_ref(),
        Some(context.get_client()?.timeouts()),
        params.try_index)
        .map_err(|err| ApiError::contracts_create_run_message_failed(err))?;

    let (body, id) = serialize_message(msg.message)?;

    debug!("<-");
    Ok(EncodedMessage {
        message_id: id,
        message_body_base64: base64::encode(&body),
        expire: msg.expire
    })
}

pub(crate) fn encode_unsigned_message(context: &mut ClientContext, params: ParamsOfEncodeUnsignedRunMessage) -> ApiResult<EncodedUnsignedMessage> {
    let encoded = ton_sdk::Contract::get_call_message_bytes_for_signing(
        account_decode(&params.address)?,
        params.call_set.into(),
        Some(context.get_client()?.timeouts()),
        params.try_index
    ).map_err(|err| ApiError::contracts_create_run_message_failed(err))?;
    Ok(EncodedUnsignedMessage {
        unsigned_bytes_base64: base64::encode(&encoded.message),
        bytes_to_sign_base64: base64::encode(&encoded.data_to_sign),
        expire: encoded.expire
    })
}

pub(crate) fn decode_output(_context: &mut ClientContext, params: ParamsOfDecodeRunOutput) -> ApiResult<ResultOfRun> {
    let body = base64_decode(&params.body_base64)?;
    let result = Contract::decode_function_response_from_bytes_json(
        params.abi.to_string().to_owned(),
        params.function_name.to_owned(),
        &body,
        params.internal)
        .map_err(|err| ApiError::contracts_decode_run_output_failed(err))?;
    Ok(ResultOfRun {
        output: serde_json::from_str(result.as_str())
            .map_err(|err| ApiError::contracts_decode_run_output_failed(err))?
    })
}

pub(crate) fn decode_unknown_input(_context: &mut ClientContext, params: ParamsOfDecodeUnknownRun) -> ApiResult<ResultOfDecodeUnknownRun> {
    let body = base64_decode(&params.body_base64)?;
    let result = Contract::decode_unknown_function_call_from_bytes_json(
        params.abi.to_string().to_owned(),
        &body,
        params.internal)
        .map_err(|err| ApiError::contracts_decode_run_input_failed(err))?;
    Ok(ResultOfDecodeUnknownRun {
        function: result.function_name,
        output: serde_json::from_str(result.params.as_str())
            .map_err(|err| ApiError::contracts_decode_run_input_failed(err))?,
    })
}

pub(crate) fn decode_unknown_output(_context: &mut ClientContext, params: ParamsOfDecodeUnknownRun) -> ApiResult<ResultOfDecodeUnknownRun> {
    let body = base64_decode(&params.body_base64)?;
    let result = Contract::decode_unknown_function_response_from_bytes_json(
        params.abi.to_string().to_owned(),
        &body,
        params.internal)
        .map_err(|err| ApiError::contracts_decode_run_output_failed(err))?;
    Ok(ResultOfDecodeUnknownRun {
        function: result.function_name,
        output: serde_json::from_str(result.params.as_str())
            .map_err(|err| ApiError::contracts_decode_run_output_failed(err))?,
    })
}

pub(crate) fn get_run_body(_context: &mut ClientContext, params: ParamsOfGetRunBody) -> ApiResult<ResultOfGetRunBody> {
    debug!("-> contracts.run.body({})", params.params.to_string());

    let keys = match params.key_pair {
        Some(str_pair) => Some(str_pair.decode()?),
        None => None
    };

    let body = encode_function_call(
        params.abi.to_string(),
        params.function,
        params.header.map(|value| value.to_string().to_owned()),
        params.params.to_string(),
        params.internal,
        keys.as_ref())
        .map_err(|err| ApiError::contracts_run_body_creation_failed(err))?;

    let mut data = Vec::new();
    let bag = BagOfCells::with_root(&body.into());
    bag.write_to(&mut data, false)
        .map_err(|err| ApiError::contracts_run_body_creation_failed(err))?;

    debug!("<-");
    Ok(ResultOfGetRunBody {
        body_base64: base64::encode(&data)
    })
}

// Internals
#[cfg(feature = "node_interaction")]
fn ok_null() -> ApiResult<ResultOfRun> {
    Ok(ResultOfRun {
        output: Value::Null
    })
}

#[cfg(feature = "node_interaction")]
pub(crate) fn check_transaction_status(transaction: &Transaction) -> ApiResult<()> {
    if !transaction.is_aborted() {
        return Ok(());
    }

    let id = transaction.id().to_string();

    if let Some(storage) = &transaction.storage {
        if storage.status_change != AccStatusChange::Unchanged {
            Err(ApiError::storage_phase_failed(id.clone(), &storage.status_change))?;
        }
    }


    if let Some(reason) = &transaction.compute.skipped_reason {
        Err(ApiError::tvm_execution_skipped(id.clone(), &reason))?;
    }

    if transaction.compute.success.is_none() || !transaction.compute.success.unwrap() {
        Err(ApiError::tvm_execution_failed(
            id.clone(), transaction.compute.exit_code.unwrap_or(-1)))?;
    }

    if let Some(action) = &transaction.action {
        if !action.success {
            Err(ApiError::action_phase_failed(
                id.clone(),
                action.result_code,
                action.valid,
                action.no_funds,
            ))?;
        }
    }


    Err(ApiError::transaction_aborted(id))
}

#[cfg(feature = "node_interaction")]
async fn load_out_message(client: &NodeClient, tr: &Transaction, abi_function: &AbiFunction) -> ApiResult<Message> {
    let stream = tr.load_out_messages(client)
        .map_err(|err| ApiError::contracts_load_messages_failed(err))?;

    futures::pin_mut!(stream);

    while let Some(msg) = stream.next().await {
        let msg = msg.map_err(|err| ApiError::contracts_load_messages_failed(err))?;

        if msg.msg_type() == MessageType::ExternalOutbound
            && msg.body().is_some()
            && abi_function.is_my_output_message(msg.body().unwrap(), false)
            .map_err(|err| ApiError::contracts_load_messages_failed(err))?
        {
            return Ok(msg);
        }
    }

    Err(ApiError::contracts_load_messages_failed("No external output messages"))
}

#[cfg(feature = "node_interaction")]
async fn load_contract(context: &ClientContext, address: &MsgAddressInt) -> ApiResult<Contract> {
    let client = context.get_client()?;
    Contract::load_wait_deployed(client, address, None)
        .await
        .map_err(|err| crate::types::apierror_from_sdkerror(err, ApiError::contracts_run_failed))
}

#[cfg(feature = "node_interaction")]
async fn call_contract(
    client: &NodeClient,
    address: MsgAddressInt,
    params: &ParamsOfRun,
    key_pair: Option<&Keypair>,
) -> ApiResult<Transaction> {
    Contract::call_json(
        client,
        address,
        params.call_set.clone().into(),
        key_pair)
        .await
        .map_err(|err| crate::types::apierror_from_sdkerror(err, ApiError::contracts_run_failed))
}<|MERGE_RESOLUTION|>--- conflicted
+++ resolved
@@ -12,12 +12,9 @@
 * limitations under the License.
 */
 
-<<<<<<< HEAD
+use ton_sdk::{Contract, MessageType, AbiContract, FunctionCallSet};
 use serde_json::Value;
 use ton_sdk::{Contract, MessageType, AbiContract};
-=======
-use ton_sdk::{Contract, MessageType, AbiContract, FunctionCallSet};
->>>>>>> a60a2dcf
 use ton_sdk::json_abi::encode_function_call;
 use crate::crypto::keys::{KeyPair, account_decode};
 use crate::types::{ApiResult, ApiError, base64_decode};
@@ -46,17 +43,6 @@
 
 fn bool_false() -> bool { false }
 
-<<<<<<< HEAD
-#[derive(Serialize, Deserialize)]
-#[allow(non_snake_case)]
-pub(crate) struct ParamsOfRun {
-    pub address: String,
-    pub abi: Value,
-    pub functionName: String,
-    pub header: Option<Value>,
-    pub input: Value,
-    pub keyPair: Option<KeyPair>,
-=======
 #[derive(Clone, Debug, Deserialize, Serialize)]
 #[serde(rename_all = "camelCase")]
 pub struct RunFunctionCallSet {
@@ -85,73 +71,43 @@
     pub call_set: RunFunctionCallSet,
     pub key_pair: Option<KeyPair>,
     pub try_index: Option<u8>,
->>>>>>> a60a2dcf
 }
 
 #[derive(Serialize, Deserialize)]
 #[serde(rename_all = "camelCase")]
 pub(crate) struct ParamsOfLocalRun {
     pub address: String,
-<<<<<<< HEAD
-    pub account: Option<Value>,
-    pub abi: Value,
-    pub functionName: String,
-    pub header: Option<Value>,
-    pub input: Value,
-    pub keyPair: Option<KeyPair>,
-=======
     pub account: Option<serde_json::Value>,
     #[serde(flatten)]
     pub call_set: RunFunctionCallSet,
     pub key_pair: Option<KeyPair>,
->>>>>>> a60a2dcf
 }
 
 #[derive(Serialize, Deserialize)]
 #[serde(rename_all = "camelCase")]
 pub(crate) struct ParamsOfLocalRunWithMsg {
     pub address: String,
-<<<<<<< HEAD
-    pub account: Option<Value>,
-    pub abi: Option<Value>,
-    pub functionName: Option<String>,
-    pub messageBase64: String,
-=======
     pub account: Option<serde_json::Value>,
     pub abi: Option<serde_json::Value>,
     pub function_name: Option<String>,
     pub message_base64: String,
->>>>>>> a60a2dcf
 }
 
 #[derive(Serialize, Deserialize)]
 #[serde(rename_all = "camelCase")]
 pub(crate) struct ParamsOfEncodeUnsignedRunMessage {
     pub address: String,
-<<<<<<< HEAD
-    pub abi: Value,
-    pub functionName: String,
-    pub input: Value,
-    pub header: Option<Value>,
-=======
     #[serde(flatten)]
     pub call_set: RunFunctionCallSet,
     pub try_index: Option<u8>,
->>>>>>> a60a2dcf
 }
 
 #[derive(Serialize, Deserialize)]
 #[serde(rename_all = "camelCase")]
 pub(crate) struct ParamsOfDecodeRunOutput {
-<<<<<<< HEAD
-    pub abi: Value,
-    pub functionName: String,
-    pub bodyBase64: String,
-=======
     pub abi: serde_json::Value,
     pub function_name: String,
     pub body_base64: String,
->>>>>>> a60a2dcf
     #[serde(default = "bool_false")]
     pub internal: bool,
 }
@@ -159,40 +115,26 @@
 #[derive(Serialize, Deserialize)]
 #[serde(rename_all = "camelCase")]
 pub struct ParamsOfDecodeUnknownRun {
-<<<<<<< HEAD
-    pub abi: Value,
-    pub bodyBase64: String,
-=======
     pub abi: serde_json::Value,
     pub body_base64: String,
->>>>>>> a60a2dcf
     #[serde(default = "bool_false")]
     pub internal: bool,
 }
 
 #[derive(Serialize, Deserialize)]
 pub(crate) struct ResultOfRun {
-    pub output: Value
+    pub output: serde_json::Value
 }
 
 #[derive(Serialize, Deserialize)]
 #[serde(rename_all = "camelCase")]
 pub struct LocalRunFees {
-<<<<<<< HEAD
-    pub inMsgFwdFee: String,
-    pub storageFee: String,
-    pub gasFee: String,
-    pub outMsgsFwdFee: String,
-    pub totalAccountFees: String,
-    pub totalOutput: String,
-=======
     pub in_msg_fwd_fee: String,
     pub storage_fee: String,
     pub gas_fee: String,
     pub out_msgs_fwd_fee: String,
     pub total_account_fees: String,
     pub total_output: String
->>>>>>> a60a2dcf
 }
 
 #[cfg(feature = "fee_calculation")]
@@ -207,45 +149,27 @@
             total_output: long_num_to_json_string(value.total_output),
         }
     }
-}
+ }
 
 #[derive(Serialize, Deserialize)]
 pub(crate) struct ResultOfLocalRun {
-    pub output: Option<Value>,
-    pub fees: Option<LocalRunFees>,
+    pub output: Option<serde_json::Value>,
+    pub fees: Option<LocalRunFees>
 }
 
 #[derive(Serialize, Deserialize)]
 pub struct ResultOfDecodeUnknownRun {
     pub function: String,
-    pub output: Value,
-}
-
-#[derive(Serialize, Deserialize)]
-#[allow(non_snake_case)]
-pub(crate) struct ParamsOfLocalRunGet {
-    pub functionName: String,
-    pub codeBase64: String,
-    pub dataBase64: String,
-    pub address: Option<String>,
-    pub abi: Option<Value>,
-    pub input: Option<Value>,
-    pub keyPair: Option<KeyPair>,
-}
-
-#[allow(non_snake_case)]
-#[derive(Serialize, Deserialize)]
-pub(crate) struct ResultOfLocalRunGet {
-    pub output: Value,
+    pub output: serde_json::Value
 }
 
 #[derive(Serialize, Deserialize)]
 #[serde(rename_all = "camelCase")]
 pub(crate) struct ParamsOfGetRunBody {
-    pub abi: Value,
+    pub abi: serde_json::Value,
     pub function: String,
-    pub header: Option<Value>,
-    pub params: Value,
+    pub header: Option<serde_json::Value>,
+    pub params: serde_json::Value,
     #[serde(default = "bool_false")]
     pub internal: bool,
     pub key_pair: Option<KeyPair>,
@@ -265,13 +189,8 @@
     );
 
     let address = account_decode(&params.address)?;
-<<<<<<< HEAD
-    let key_pair = if let Some(ref keys) = params.keyPair { Some(keys.decode()?) } else { None };
-
-=======
     let key_pair = if let Some(ref keys) = params.key_pair { Some(keys.decode()?) } else { None };
-    
->>>>>>> a60a2dcf
+
     let client = context.get_client()?;
     debug!("run contract");
     let tr = call_contract(client, address, &params, key_pair.as_ref()).await?;
@@ -279,15 +198,6 @@
     process_transaction(client, tr, Some(params.call_set.abi), Some(params.call_set.function_name)).await
 }
 
-<<<<<<< HEAD
-    if tr.out_messages_id().len() == 0 ||
-        !abi_function.has_output()
-    {
-        debug!("out messages missing");
-        debug!("transaction: {:?}", tr);
-        check_transaction_status(&tr)?;
-        ok_null()
-=======
 #[cfg(feature = "node_interaction")]
 pub(crate) async fn process_transaction(
     client: &NodeClient,
@@ -325,7 +235,6 @@
                     .map_err(|err| ApiError::contracts_decode_run_output_failed(err))?
             })
         }
->>>>>>> a60a2dcf
     } else {
         debug!("No abi provided");
         debug!("transaction: {:?}", transaction);
@@ -365,18 +274,12 @@
         ParamsOfLocalRunWithMsg {
             address: params.address,
             account: params.account,
-<<<<<<< HEAD
-            functionName: Some(params.functionName),
-            abi: Some(params.abi),
-            messageBase64: base64::encode(&body),
-=======
             function_name: Some(params.call_set.function_name),
             abi: Some(params.call_set.abi),
             message_base64: base64::encode(&ton_sdk::Contract::serialize_message(msg.message)
                 .map_err(|err| ApiError::contracts_cannot_serialize_message(err))?.0)
->>>>>>> a60a2dcf
         },
-        tvm_call,
+        tvm_call
     )
 }
 
@@ -420,16 +323,16 @@
         .map_err(|err| ApiError::invalid_params(&params.message_base64, err))?;
 
     let (messages, fees) = if !tvm_call {
-        #[cfg(feature = "fee_calculation")]
-            {
-                let result = contract.local_call(msg)
-                    .map_err(|err| ApiError::contracts_local_run_failed(err))?;
-                (result.messages, Some(LocalRunFees::from(result.fees)))
-            }
-        #[cfg(not(feature = "fee_calculation"))]
-            {
-                return Err(ApiError::contracts_local_run_failed("Fee calculation feature disabled"));
-            }
+    #[cfg(feature = "fee_calculation")]
+    {
+        let result = contract.local_call(msg)
+            .map_err(|err| ApiError::contracts_local_run_failed(err))?;
+        (result.messages, Some(LocalRunFees::from(result.fees)))
+    }
+    #[cfg(not(feature = "fee_calculation"))]
+    {
+        return Err(ApiError::contracts_local_run_failed("Fee calculation feature disabled"));
+    }
     } else {
         let messages = contract.local_call_tvm(msg)
             .map_err(|err| ApiError::contracts_local_run_failed(err))?;
@@ -443,17 +346,17 @@
         let abi_function = abi_contract.function(&function).expect("Couldn't find function");
 
         for msg in messages {
-            if msg.msg_type() == MessageType::ExternalOutbound &&
+            if  msg.msg_type() == MessageType::ExternalOutbound &&
                 abi_function.is_my_output_message(
                     msg.body().ok_or(ApiError::contracts_decode_run_output_failed("Message has no body"))?,
                     false)
-                    .map_err(|err| ApiError::contracts_decode_run_output_failed(err))?
+                        .map_err(|err| ApiError::contracts_decode_run_output_failed(err))?
             {
                 let output = Contract::decode_function_response_json(
                     abi.to_string(), function, msg.body().expect("Message has no body"), false)
-                    .map_err(|err| ApiError::contracts_decode_run_output_failed(err))?;
-
-                let output: Value = serde_json::from_str(&output)
+                        .map_err(|err| ApiError::contracts_decode_run_output_failed(err))?;
+
+                let output: serde_json::Value = serde_json::from_str(&output)
                     .map_err(|err| ApiError::contracts_decode_run_output_failed(err))?;
 
                 return Ok(ResultOfLocalRun { output: Some(output), fees });
@@ -462,12 +365,11 @@
     }
 
     Ok(ResultOfLocalRun {
-        output: Some(Value::default()),
-        fees,
-    })
-}
-
-<<<<<<< HEAD
+        output: Some(serde_json::Value::default()),
+        fees
+    })
+}
+
 const DEFAULT_ADDRESS: &str = "0:0000000000000000000000000000000000000000000000000000000000000000";
 pub(crate) fn local_run_get(
     _context: &mut ClientContext,
@@ -493,12 +395,8 @@
     Ok(ResultOfLocalRunGet { output })
 }
 
-pub(crate) fn encode_message(_context: &mut ClientContext, params: ParamsOfRun) -> ApiResult<EncodedMessage> {
-    debug!("-> contracts.run.message({}, {}, {})",
-=======
 pub(crate) fn encode_message(context: &mut ClientContext, params: ParamsOfRun) -> ApiResult<EncodedMessage> {
     debug!("-> contracts.run.message({}, {:?})",
->>>>>>> a60a2dcf
         params.address.clone(),
         params.call_set.clone()
     );
@@ -546,7 +444,7 @@
         params.function_name.to_owned(),
         &body,
         params.internal)
-        .map_err(|err| ApiError::contracts_decode_run_output_failed(err))?;
+            .map_err(|err| ApiError::contracts_decode_run_output_failed(err))?;
     Ok(ResultOfRun {
         output: serde_json::from_str(result.as_str())
             .map_err(|err| ApiError::contracts_decode_run_output_failed(err))?
@@ -559,11 +457,11 @@
         params.abi.to_string().to_owned(),
         &body,
         params.internal)
-        .map_err(|err| ApiError::contracts_decode_run_input_failed(err))?;
+            .map_err(|err|ApiError::contracts_decode_run_input_failed(err))?;
     Ok(ResultOfDecodeUnknownRun {
         function: result.function_name,
         output: serde_json::from_str(result.params.as_str())
-            .map_err(|err| ApiError::contracts_decode_run_input_failed(err))?,
+            .map_err(|err| ApiError::contracts_decode_run_input_failed(err))?
     })
 }
 
@@ -573,11 +471,11 @@
         params.abi.to_string().to_owned(),
         &body,
         params.internal)
-        .map_err(|err| ApiError::contracts_decode_run_output_failed(err))?;
+            .map_err(|err|ApiError::contracts_decode_run_output_failed(err))?;
     Ok(ResultOfDecodeUnknownRun {
         function: result.function_name,
         output: serde_json::from_str(result.params.as_str())
-            .map_err(|err| ApiError::contracts_decode_run_output_failed(err))?,
+            .map_err(|err| ApiError::contracts_decode_run_output_failed(err))?
     })
 }
 
@@ -596,7 +494,7 @@
         params.params.to_string(),
         params.internal,
         keys.as_ref())
-        .map_err(|err| ApiError::contracts_run_body_creation_failed(err))?;
+            .map_err(|err| ApiError::contracts_run_body_creation_failed(err))?;
 
     let mut data = Vec::new();
     let bag = BagOfCells::with_root(&body.into());
@@ -613,7 +511,7 @@
 #[cfg(feature = "node_interaction")]
 fn ok_null() -> ApiResult<ResultOfRun> {
     Ok(ResultOfRun {
-        output: Value::Null
+        output: serde_json::Value::Null
     })
 }
 
@@ -644,11 +542,11 @@
     if let Some(action) = &transaction.action {
         if !action.success {
             Err(ApiError::action_phase_failed(
-                id.clone(),
-                action.result_code,
-                action.valid,
-                action.no_funds,
-            ))?;
+                    id.clone(),
+                    action.result_code,
+                    action.valid,
+                    action.no_funds,
+                ))?;
         }
     }
 
@@ -666,13 +564,13 @@
     while let Some(msg) = stream.next().await {
         let msg = msg.map_err(|err| ApiError::contracts_load_messages_failed(err))?;
 
-        if msg.msg_type() == MessageType::ExternalOutbound
+        if  msg.msg_type() == MessageType::ExternalOutbound
             && msg.body().is_some()
             && abi_function.is_my_output_message(msg.body().unwrap(), false)
-            .map_err(|err| ApiError::contracts_load_messages_failed(err))?
-        {
-            return Ok(msg);
-        }
+                .map_err(|err| ApiError::contracts_load_messages_failed(err))?
+            {
+                return Ok(msg);
+            }
     }
 
     Err(ApiError::contracts_load_messages_failed("No external output messages"))
@@ -698,6 +596,6 @@
         address,
         params.call_set.clone().into(),
         key_pair)
-        .await
-        .map_err(|err| crate::types::apierror_from_sdkerror(err, ApiError::contracts_run_failed))
+            .await
+            .map_err(|err| crate::types::apierror_from_sdkerror(err, ApiError::contracts_run_failed))
 }