<<<<<<< HEAD
/*
* Copyright 2018-2020 TON DEV SOLUTIONS LTD.
*
* Licensed under the SOFTWARE EVALUATION License (the "License"); you may not use
* this file except in compliance with the License.
*
* Unless required by applicable law or agreed to in writing, software
* distributed under the License is distributed on an "AS IS" BASIS,
* WITHOUT WARRANTIES OR CONDITIONS OF ANY KIND, either express or implied.
* See the License for the specific TON DEV software governing permissions and
* limitations under the License.
*/

extern crate api_info;
#[macro_use]
extern crate api_derive;
#[macro_use]
extern crate serde_json;
#[macro_use]
extern crate serde_derive;
#[macro_use]
extern crate lazy_static;
#[macro_use]
extern crate log;

pub mod encoding;
pub mod error;
pub mod crypto;
pub mod tvm;
pub mod abi;
pub mod client;
pub mod boc;
pub mod processing;
pub mod utils;
pub mod c_interface;
pub mod net;



#[cfg(test)]
mod tests;

pub use self::c_interface::interop::*;
=======
/*
* Copyright 2018-2020 TON DEV SOLUTIONS LTD.
*
* Licensed under the SOFTWARE EVALUATION License (the "License"); you may not use
* this file except in compliance with the License.
*
* Unless required by applicable law or agreed to in writing, software
* distributed under the License is distributed on an "AS IS" BASIS,
* WITHOUT WARRANTIES OR CONDITIONS OF ANY KIND, either express or implied.
* See the License for the specific TON DEV software governing permissions and
* limitations under the License.
*/

extern crate api_info;
#[macro_use]
extern crate api_derive;
#[macro_use]
extern crate serde_json;
#[macro_use]
extern crate serde_derive;
#[macro_use]
extern crate lazy_static;
#[macro_use]
extern crate log;

pub mod abi;
pub mod boc;
pub mod c_interface;
pub mod client;
pub mod crypto;
pub mod encoding;
pub mod error;
#[cfg(feature = "node_interaction")]
pub mod net;
pub mod processing;
pub mod tvm;
pub mod utils;

#[cfg(test)]
mod tests;

pub use c_interface::interop::*;
pub use client::{ClientConfig, ClientContext};
>>>>>>> 898b33b8
<|MERGE_RESOLUTION|>--- conflicted
+++ resolved
@@ -1,48 +1,3 @@
-<<<<<<< HEAD
-/*
-* Copyright 2018-2020 TON DEV SOLUTIONS LTD.
-*
-* Licensed under the SOFTWARE EVALUATION License (the "License"); you may not use
-* this file except in compliance with the License.
-*
-* Unless required by applicable law or agreed to in writing, software
-* distributed under the License is distributed on an "AS IS" BASIS,
-* WITHOUT WARRANTIES OR CONDITIONS OF ANY KIND, either express or implied.
-* See the License for the specific TON DEV software governing permissions and
-* limitations under the License.
-*/
-
-extern crate api_info;
-#[macro_use]
-extern crate api_derive;
-#[macro_use]
-extern crate serde_json;
-#[macro_use]
-extern crate serde_derive;
-#[macro_use]
-extern crate lazy_static;
-#[macro_use]
-extern crate log;
-
-pub mod encoding;
-pub mod error;
-pub mod crypto;
-pub mod tvm;
-pub mod abi;
-pub mod client;
-pub mod boc;
-pub mod processing;
-pub mod utils;
-pub mod c_interface;
-pub mod net;
-
-
-
-#[cfg(test)]
-mod tests;
-
-pub use self::c_interface::interop::*;
-=======
 /*
 * Copyright 2018-2020 TON DEV SOLUTIONS LTD.
 *
@@ -75,7 +30,6 @@
 pub mod crypto;
 pub mod encoding;
 pub mod error;
-#[cfg(feature = "node_interaction")]
 pub mod net;
 pub mod processing;
 pub mod tvm;
@@ -85,5 +39,4 @@
 mod tests;
 
 pub use c_interface::interop::*;
-pub use client::{ClientConfig, ClientContext};
->>>>>>> 898b33b8
+pub use client::{ClientConfig, ClientContext};