<<<<<<< HEAD
use crate::abi::{Abi};
use crate::client::ClientContext;
use crate::encoding::base64_decode;
use crate::error::{ApiError, ApiResult};
use crate::processing::internal::{get_message_expiration_time, get_message_id};
use crate::processing::{fetching, internal, Error};
use crate::processing::{CallbackParams, ProcessingState, TransactionOutput};
=======
use crate::abi::Abi;
use crate::client::ClientContext;
use crate::encoding::base64_decode;
use crate::error::{ApiResult};
use crate::processing::internal::{get_message_expiration_time, get_message_id};
use crate::processing::{fetching, internal, Error};
use crate::processing::{CallbackParams, TransactionOutput};
>>>>>>> abef2b1f
use std::sync::Arc;
use ton_sdk::Contract;

//--------------------------------------------------------------------------- wait_for_transaction

#[derive(Serialize, Deserialize, TypeInfo, Debug)]
pub struct ParamsOfWaitForTransaction {
    /// Optional ABI for decoding transaction results.
    ///
    /// If it is specified then the output messages bodies will be
    /// decoded according to this ABI.
    ///
    /// The `abi_decoded` result field will be filled out.
    pub abi: Option<Abi>,

    /// Message BOC. Encoded with `base64`.
    pub message: String,

    /// Dst account shard block id before the message had been sent.
    ///
    /// You must provide the same value as the `send_message` has
    /// returned.
    pub shard_block_id: String,

    /// An optional processing events handler.
    pub events_handler: Option<CallbackParams>,
}

/// Performs monitoring of the network for a results of the external
/// inbound message processing.
///
/// Note that presence of the `abi` parameter is critical for ABI
/// compliant contracts. Message processing uses drastically
/// different strategy for processing message with an ABI expiration
/// replay protection.
///
/// When the ABI header `expire` is present, the processing uses
/// `message expiration` strategy:
/// - The maximum block gen time is set to
///   `message_expiration_time + transaction_wait_timeout`.
/// - When maximum block gen time is reached the processing will
///   be finished with `MessageExpired` error.
///
/// When the ABI header `expire` isn't present or `abi` parameter
/// isn't specified, the processing uses `transaction waiting`
/// strategy:
/// - The maximum block gen time is set to
///   `now() + transaction_wait_timeout`.
/// - When maximum block gen time is reached the processing will
///   be finished with `Incomplete` result.
#[function_info(name = "processing.wait_for_transaction")]
pub async fn wait_for_transaction(
    context: Arc<ClientContext>,
    params: ParamsOfWaitForTransaction,
) -> ApiResult<TransactionOutput> {
    let net = context.get_client()?;

    // Prepare to wait
    let message = Contract::deserialize_message(&base64_decode(&params.message)?)
        .map_err(|err| Error::invalid_message_boc(err))?;
    let message_id = get_message_id(&message)?;
    let address = message
        .dst()
        .ok_or(Error::message_has_not_destination_address())?;
    let message_expiration_time =
        get_message_expiration_time(context.clone(), params.abi.as_ref(), &params.message)?;
    let processing_timeout = net.config().message_processing_timeout();
<<<<<<< HEAD
    let message_expiration_time =
        get_message_expiration_time(context.clone(), params.abi.as_ref(), &params.message)?;
    let max_block_time = message_expiration_time.unwrap_or(now + processing_timeout as u64);
    let fetch_block_timeout =
        (std::cmp::max(max_block_time, now) - now) as u32 + processing_timeout;

    let incomplete = |processing_state: &ProcessingState, reason: ApiError| {
        Ok(ResultOfWaitForTransaction::Incomplete {
            processing_state: processing_state.clone(),
            reason,
        })
    };

    // Block walking loop
    loop {
        match fetching::fetch_next_shard_block(
=======
    let mut shard_block_id = params.shard_block_id.clone();

    // Block walking loop
    loop {
        let now = context.env.now_ms();
        let max_block_time = message_expiration_time.unwrap_or(now + processing_timeout as u64);
        let fetch_block_timeout =
            (std::cmp::max(max_block_time, now) - now) as u32 + processing_timeout;

        let block = fetching::fetch_next_shard_block(
>>>>>>> abef2b1f
            &context,
            &params,
            &address,
            &shard_block_id,
            &message_id,
            fetch_block_timeout,
        )
        .await?;
        if let Some(transaction_id) =
            internal::find_transaction(&block, &message_id, &shard_block_id)?
        {
<<<<<<< HEAD
            Ok(block) => {
                match internal::find_transaction(&block, &message_id, &processing_state) {
                    Ok(Some(transaction_id)) => {
                        // Transaction has been found.
                        // Let's fetch other stuff.
                        return match fetching::fetch_transaction_result(
                            &context,
                            &params,
                            &processing_state,
                            &message_id,
                            &transaction_id,
                            &params.abi,
                        )
                        .await
                        {
                            Ok(result) => {
                                // We have all stuff collected, so returns with it.
                                Ok(ResultOfWaitForTransaction::Complete(result))
                            }
                            Err(err) => {
                                // There was a problem while fetching some
                                // transaction related stuff from the network.
                                // Returns an incomplete state.
                                incomplete(&processing_state, err)
                            }
                        };
                    }
                    Err(err) => {
                        // There is some block corruption occurs.
                        // Returns an incomplete state.
                        return incomplete(&processing_state, err);
                    }
                    _ => (),
                }
                // If we found a block with expired `gen_utime`,
                // then stop walking and return error.
                if block.gen_utime as u64 * 1000 > max_block_time {
                    // TODO: here we must execute contract and collect execution result
                    // TODO: to get more diagnostic data for application
                    return if message_expiration_time.is_some() {
                        Err(Error::message_expired(&message_id, &processing_state))
                    } else {
                        incomplete(
                            &processing_state,
                            Error::transaction_wait_timeout(&message_id, &processing_state),
                        )
                    };
                }

                // We have successfully walked through the block.
                // So store it as the last checked.
                processing_state.last_checked_block_id = block.id.to_string();
            }
            Err(error) => {
                // There was network problems while fetching next block.
                // Returns an incomplete state.
                return incomplete(&processing_state, error);
            }
        }
=======
            // Transaction has been found.
            // Let's fetch other stuff.
            return Ok(fetching::fetch_transaction_result(
                &context,
                &params,
                &shard_block_id,
                &message_id,
                &transaction_id,
                &params.abi,
            )
            .await?);
        }
        // If we found a block with expired `gen_utime`,
        // then stop walking and return error.
        if block.gen_utime as u64 * 1000 > max_block_time {
            // TODO: here we must execute contract and collect execution result
            // TODO: to get more diagnostic data for application
            return if message_expiration_time.is_some() {
                Err(Error::message_expired(&message_id, &shard_block_id))
            } else {
                Err(Error::transaction_wait_timeout(
                    &message_id,
                    &shard_block_id,
                ))
            };
        }

        // We have successfully walked through the block.
        // So store it as the last checked.
        shard_block_id = block.id.to_string();
>>>>>>> abef2b1f
    }
}<|MERGE_RESOLUTION|>--- conflicted
+++ resolved
@@ -1,12 +1,3 @@
-<<<<<<< HEAD
-use crate::abi::{Abi};
-use crate::client::ClientContext;
-use crate::encoding::base64_decode;
-use crate::error::{ApiError, ApiResult};
-use crate::processing::internal::{get_message_expiration_time, get_message_id};
-use crate::processing::{fetching, internal, Error};
-use crate::processing::{CallbackParams, ProcessingState, TransactionOutput};
-=======
 use crate::abi::Abi;
 use crate::client::ClientContext;
 use crate::encoding::base64_decode;
@@ -14,7 +5,6 @@
 use crate::processing::internal::{get_message_expiration_time, get_message_id};
 use crate::processing::{fetching, internal, Error};
 use crate::processing::{CallbackParams, TransactionOutput};
->>>>>>> abef2b1f
 use std::sync::Arc;
 use ton_sdk::Contract;
 
@@ -82,24 +72,6 @@
     let message_expiration_time =
         get_message_expiration_time(context.clone(), params.abi.as_ref(), &params.message)?;
     let processing_timeout = net.config().message_processing_timeout();
-<<<<<<< HEAD
-    let message_expiration_time =
-        get_message_expiration_time(context.clone(), params.abi.as_ref(), &params.message)?;
-    let max_block_time = message_expiration_time.unwrap_or(now + processing_timeout as u64);
-    let fetch_block_timeout =
-        (std::cmp::max(max_block_time, now) - now) as u32 + processing_timeout;
-
-    let incomplete = |processing_state: &ProcessingState, reason: ApiError| {
-        Ok(ResultOfWaitForTransaction::Incomplete {
-            processing_state: processing_state.clone(),
-            reason,
-        })
-    };
-
-    // Block walking loop
-    loop {
-        match fetching::fetch_next_shard_block(
-=======
     let mut shard_block_id = params.shard_block_id.clone();
 
     // Block walking loop
@@ -110,7 +82,6 @@
             (std::cmp::max(max_block_time, now) - now) as u32 + processing_timeout;
 
         let block = fetching::fetch_next_shard_block(
->>>>>>> abef2b1f
             &context,
             &params,
             &address,
@@ -122,67 +93,6 @@
         if let Some(transaction_id) =
             internal::find_transaction(&block, &message_id, &shard_block_id)?
         {
-<<<<<<< HEAD
-            Ok(block) => {
-                match internal::find_transaction(&block, &message_id, &processing_state) {
-                    Ok(Some(transaction_id)) => {
-                        // Transaction has been found.
-                        // Let's fetch other stuff.
-                        return match fetching::fetch_transaction_result(
-                            &context,
-                            &params,
-                            &processing_state,
-                            &message_id,
-                            &transaction_id,
-                            &params.abi,
-                        )
-                        .await
-                        {
-                            Ok(result) => {
-                                // We have all stuff collected, so returns with it.
-                                Ok(ResultOfWaitForTransaction::Complete(result))
-                            }
-                            Err(err) => {
-                                // There was a problem while fetching some
-                                // transaction related stuff from the network.
-                                // Returns an incomplete state.
-                                incomplete(&processing_state, err)
-                            }
-                        };
-                    }
-                    Err(err) => {
-                        // There is some block corruption occurs.
-                        // Returns an incomplete state.
-                        return incomplete(&processing_state, err);
-                    }
-                    _ => (),
-                }
-                // If we found a block with expired `gen_utime`,
-                // then stop walking and return error.
-                if block.gen_utime as u64 * 1000 > max_block_time {
-                    // TODO: here we must execute contract and collect execution result
-                    // TODO: to get more diagnostic data for application
-                    return if message_expiration_time.is_some() {
-                        Err(Error::message_expired(&message_id, &processing_state))
-                    } else {
-                        incomplete(
-                            &processing_state,
-                            Error::transaction_wait_timeout(&message_id, &processing_state),
-                        )
-                    };
-                }
-
-                // We have successfully walked through the block.
-                // So store it as the last checked.
-                processing_state.last_checked_block_id = block.id.to_string();
-            }
-            Err(error) => {
-                // There was network problems while fetching next block.
-                // Returns an incomplete state.
-                return incomplete(&processing_state, error);
-            }
-        }
-=======
             // Transaction has been found.
             // Let's fetch other stuff.
             return Ok(fetching::fetch_transaction_result(
@@ -213,6 +123,5 @@
         // We have successfully walked through the block.
         // So store it as the last checked.
         shard_block_id = block.id.to_string();
->>>>>>> abef2b1f
     }
 }