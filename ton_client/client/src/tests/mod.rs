/*
* Copyright 2018-2020 TON DEV SOLUTIONS LTD.
*
* Licensed under the SOFTWARE EVALUATION License (the "License"); you may not use
* this file except in compliance with the License.
*
* Unless required by applicable law or agreed to in writing, software
* distributed under the License is distributed on an "AS IS" BASIS,
* WITHOUT WARRANTIES OR CONDITIONS OF ANY KIND, either express or implied.
* See the License for the specific TON DEV software governing permissions and
* limitations under the License.
*/

use super::InteropContext;
use super::{tc_destroy_json_response, tc_read_json_response};
use super::{tc_json_request, tc_json_request_async, InteropString};
use crate::abi::{
    encode_message, Abi, AbiModule, CallSet, ParamsOfEncodeMessage, ResultOfEncodeMessage, Signer,
};
use crate::client::{ClientContext, ParamsOfUnregisterCallback};
use crate::crypto::{
    ParamsOfNaclSignDetached, ParamsOfNaclSignKeyPairFromSecret, ResultOfNaclSignDetached,
};
<<<<<<< HEAD
use crate::net::NetModule;
use crate::processing::{MessageSource, ParamsOfProcessMessage, ResultOfProcessMessage};
=======
use crate::processing::{MessageSource, ParamsOfProcessMessage, TransactionOutput, ProcessingModule};
>>>>>>> f3e83e36
use crate::{
    client::ResultOfCreateContext,
    crypto::KeyPair,
    error::{ApiError, ApiResult},
    net::{ParamsOfWaitForCollection, ResultOfWaitForCollection},
    tc_create_context, tc_destroy_context, JsonResponse,
};
use api_info::ApiModule;
use futures::Future;
use serde::de::DeserializeOwned;
use serde::Serialize;
use serde_json::Value;
use std::collections::HashMap;
use std::sync::{Arc, Mutex};
use tokio::sync::mpsc::{channel, Sender};

mod common;

const ROOT_CONTRACTS_PATH: &str = "src/tests/contracts/";
const LOG_CGF_PATH: &str = "src/tests/log_cfg.yaml";

struct SimpleLogger;

const MAX_LEVEL: log::LevelFilter = log::LevelFilter::Warn;

impl log::Log for SimpleLogger {
    fn enabled(&self, metadata: &log::Metadata) -> bool {
        metadata.level() < MAX_LEVEL
    }

    fn log(&self, record: &log::Record) {
        match record.level() {
            log::Level::Error | log::Level::Warn => {
                eprintln!("{}", record.args());
            }
            _ => {
                println!("{}", record.args());
            }
        }
    }

    fn flush(&self) {}
}

// pub const SUBSCRIBE: &str = "Subscription";
// pub const PIGGY_BANK: &str = "Piggy";
// pub const WALLET: &str = "LimitWallet";
// pub const SIMPLE_WALLET: &str = "Wallet";
pub const GIVER: &str = "Giver";
pub const GIVER_WALLET: &str = "GiverWallet";
pub const HELLO: &str = "Hello";
pub const EVENTS: &str = "Events";

struct TestRuntime {
    pub next_request_id: u32,
    pub next_callback_id: u32,
    pub requests: HashMap<u32, Sender<JsonResponse>>,
    pub callbacks: HashMap<u32, Box<dyn Fn(String, String) + Send>>,
}

impl TestRuntime {
    fn new() -> Self {
        Self {
            next_callback_id: 1,
            next_request_id: 1,
            requests: HashMap::new(),
            callbacks: HashMap::new(),
        }
    }

    fn gen_callback_id(&mut self) -> u32 {
        let id = self.next_callback_id;
        self.next_callback_id += 1;
        id
    }

    fn gen_request_id(&mut self) -> u32 {
        let id = self.next_request_id;
        self.next_request_id += 1;
        id
    }
}

lazy_static::lazy_static! {
    static ref TEST_RUNTIME: Mutex<TestRuntime> = Mutex::new(TestRuntime::new());
}

#[derive(Clone)]
pub(crate) struct TestClient {
    context: InteropContext,
}

extern "C" fn on_result(
    request_id: u32,
    result_json: InteropString,
    error_json: InteropString,
    flags: u32,
) {
    TestClient::on_result(request_id, result_json, error_json, flags)
}

extern "C" fn on_callback(
    request_id: u32,
    result_json: InteropString,
    error_json: InteropString,
    _flags: u32,
) {
    TestClient::callback(request_id, result_json, error_json)
}

pub struct AsyncFuncWrapper<'a, P, R> {
    client: &'a TestClient,
    name: String,
    p: std::marker::PhantomData<(P, R)>,
}

impl<'a, P: Serialize, R: DeserializeOwned> AsyncFuncWrapper<'a, P, R> {
    pub(crate) async fn call(&self, params: P) -> R {
        self.client.request_async(&self.name, params).await
    }
}

pub struct FuncWrapper<'a, P, R> {
    client: &'a TestClient,
    name: String,
    p: std::marker::PhantomData<(P, R)>,
}

impl<'a, P: Serialize, R: DeserializeOwned> FuncWrapper<'a, P, R> {
    pub(crate) fn call(&self, params: P) -> R {
        self.client.request(&self.name, params)
    }
}

impl TestClient {
    pub(crate) fn wrap_async<P, R, F>(
        self: &TestClient,
        _: fn(Arc<ClientContext>, P) -> F,
        module: api_info::Module,
        function: api_info::Function,
    ) -> AsyncFuncWrapper<P, R>
    where
        P: Serialize,
        R: DeserializeOwned,
        F: Future<Output = ApiResult<R>>,
    {
        AsyncFuncWrapper {
            client: self,
            name: format!("{}.{}", module.name, function.name),
            p: std::marker::PhantomData::default(),
        }
    }

    pub(crate) fn wrap<P, R>(
        self: &TestClient,
        _: fn(Arc<ClientContext>, P) -> ApiResult<R>,
        module: api_info::Module,
        function: api_info::Function,
    ) -> FuncWrapper<P, R>
    where
        P: Serialize,
        R: DeserializeOwned,
    {
        FuncWrapper {
            client: self,
            name: format!("{}.{}", module.name, function.name),
            p: std::marker::PhantomData::default(),
        }
    }

    fn read_abi(path: String) -> Abi {
        Abi::Serialized(serde_json::from_str(&std::fs::read_to_string(path).unwrap()).unwrap())
    }

    pub fn giver_address() -> String {
        "0:841288ed3b55d9cdafa806807f02a0ae0c169aa5edfe88a789a6482429756a94".into()
    }

    pub fn giver_abi() -> Abi {
        if Self::node_se() {
            Self::abi(GIVER, Some(1))
        } else {
            Self::abi(GIVER_WALLET, Some(2))
        }
    }

    pub fn wallet_address() -> String {
        "0:2bb4a0e8391e7ea8877f4825064924bd41ce110fce97e939d3323999e1efbb13".into()
    }

    pub fn wallet_keys() -> Option<KeyPair> {
        if Self::node_se() {
            return None;
        }

        let mut keys_file = dirs::home_dir().unwrap();
        keys_file.push("giverKeys.json");
        let keys = std::fs::read_to_string(keys_file).unwrap();

        Some(serde_json::from_str(&keys).unwrap())
    }

    pub fn network_address() -> String {
        std::env::var("TON_NETWORK_ADDRESS")
            //.unwrap_or("http://localhost".to_owned())
            .unwrap_or("cinet.tonlabs.io".to_owned())
    }

    pub fn node_se() -> bool {
        std::env::var("USE_NODE_SE").unwrap_or("true".to_owned()) == "true".to_owned()
    }

    pub fn abi_version() -> u8 {
        u8::from_str_radix(&std::env::var("ABI_VERSION").unwrap_or("2".to_owned()), 10).unwrap()
    }

    pub fn contracts_path(abi_version: Option<u8>) -> String {
        format!(
            "{}abi_v{}/",
            ROOT_CONTRACTS_PATH,
            abi_version.unwrap_or(Self::abi_version())
        )
    }

    pub fn abi(name: &str, version: Option<u8>) -> Abi {
        Self::read_abi(format!(
            "{}{}.abi.json",
            Self::contracts_path(version),
            name
        ))
    }

    pub fn tvc(name: &str, abi_version: Option<u8>) -> String {
        base64::encode(
            &std::fs::read(format!("{}{}.tvc", Self::contracts_path(abi_version), name)).unwrap(),
        )
    }

    pub fn package(name: &str, abi_version: Option<u8>) -> (Abi, String) {
        (Self::abi(name, abi_version), Self::tvc(name, abi_version))
    }

    pub(crate) fn init_log() {
        let log_cfg_path = LOG_CGF_PATH;
        let _ = log4rs::init_file(log_cfg_path, Default::default());
    }

    pub(crate) fn new() -> Self {
        Self::new_with_config(json!({
            "network": {
                "server_address": Self::network_address()
            }
        }))
    }

    pub(crate) fn new_with_config(config: Value) -> Self {
        let _ =
            log::set_boxed_logger(Box::new(SimpleLogger)).map(|()| log::set_max_level(MAX_LEVEL));

        let response = unsafe {
            let response_ptr = tc_create_context(InteropString::from(&config.to_string()));
            let interop_response = tc_read_json_response(response_ptr);
            let response = interop_response.to_response();
            tc_destroy_json_response(response_ptr);
            response
        };

        let context = if response.error_json.is_empty() {
            let result: ResultOfCreateContext =
                serde_json::from_str(&response.result_json).unwrap();
            result.handle
        } else {
            panic!("tc_create_context returned error: {}", response.error_json);
        };

        let client = Self { context };
        client
    }

    fn response_to_result(response: JsonResponse) -> ApiResult<Value> {
        if response.error_json.is_empty() {
            if response.result_json.is_empty() {
                Ok(Value::Null)
            } else {
                Ok(serde_json::from_str(&response.result_json).unwrap())
            }
        } else {
            Err(serde_json::from_str(&response.error_json).unwrap())
        }
    }

    pub(crate) fn request_json(&self, method: &str, params: Value) -> ApiResult<Value> {
        Self::response_to_result(unsafe {
            let params_json = if params.is_null() {
                String::new()
            } else {
                params.to_string()
            };
            let response_ptr = tc_json_request(
                self.context,
                InteropString::from(&method.to_string()),
                InteropString::from(&params_json),
            );
            let interop_response = tc_read_json_response(response_ptr);
            let response = interop_response.to_response();
            tc_destroy_json_response(response_ptr);
            response
        })
    }

    pub(crate) fn request<P, R>(&self, method: &str, params: P) -> R
    where
        P: Serialize,
        R: DeserializeOwned,
    {
        let params = serde_json::to_value(params)
            .map_err(|err| ApiError::invalid_params("", err))
            .unwrap();
        let result = self.request_json(method, params).unwrap();
        serde_json::from_value(result)
            .map_err(|err| ApiError::invalid_params("", err))
            .unwrap()
    }

    fn on_result(
        request_id: u32,
        result_json: InteropString,
        error_json: InteropString,
        _flags: u32,
    ) {
        let response = JsonResponse {
            result_json: result_json.to_string(),
            error_json: error_json.to_string(),
        };

        let mut request = TEST_RUNTIME
            .lock()
            .unwrap()
            .requests
            .remove(&request_id)
            .unwrap();

        tokio::runtime::Handle::current().enter(move || {
            tokio::spawn(async move {
                let _ = request.send(response).await;
            });
        });
    }

    pub(crate) async fn request_json_async(&self, method: &str, params: Value) -> ApiResult<Value> {
        let (request_id, mut receiver) = {
            let mut runtime = TEST_RUNTIME.lock().unwrap();
            let id = runtime.gen_request_id();
            let (sender, receiver) = channel(10);
            runtime.requests.insert(id, sender);
            (id, receiver)
        };
        unsafe {
            let params_json = if params.is_null() {
                String::new()
            } else {
                params.to_string()
            };
            tc_json_request_async(
                self.context,
                InteropString::from(&method.to_string()),
                InteropString::from(&params_json),
                request_id,
                on_result,
            );
        };
        Self::response_to_result(receiver.recv().await.unwrap())
    }

    pub(crate) async fn request_async<P, R>(&self, method: &str, params: P) -> R
    where
        P: Serialize,
        R: DeserializeOwned,
    {
        let params = serde_json::to_value(params)
            .map_err(|err| ApiError::invalid_params("", err))
            .unwrap();
        let result = self.request_json_async(method, params).await.unwrap();
        serde_json::from_value(result)
            .map_err(|err| ApiError::invalid_params("", err))
            .unwrap()
    }

    fn callback(request_id: u32, result_json: InteropString, error_json: InteropString) {
        let runtime = TEST_RUNTIME.lock().unwrap();
        let callback = runtime.callbacks.get(&request_id).unwrap();
        callback(result_json.to_string(), error_json.to_string());
    }

    pub(crate) fn register_callback<R: DeserializeOwned>(
        &self,
        callback: impl Fn(ApiResult<R>) + Send + Sync + 'static,
    ) -> u32 {
        let callback = move |result_json: String, error_json: String| {
            let params = if !result_json.is_empty() {
                Ok(serde_json::from_str(&result_json).unwrap())
            } else {
                Err(serde_json::from_str(&error_json).unwrap())
            };
            callback(params)
        };
        let callback_id = TEST_RUNTIME.lock().unwrap().gen_callback_id();
        TEST_RUNTIME
            .lock()
            .unwrap()
            .callbacks
            .insert(callback_id, Box::new(callback));
        unsafe {
            tc_json_request_async(
                self.context,
                InteropString::from("client.register_callback"),
                InteropString::from(""),
                callback_id,
                on_callback,
            );
        };

        callback_id
    }

    pub(crate) fn unregister_callback(&self, callback_id: u32) {
        let _: () = self.request(
            "client.unregister_callback",
            ParamsOfUnregisterCallback { callback_id },
        );

        TEST_RUNTIME.lock().unwrap().callbacks.remove(&callback_id);
    }

    pub(crate) fn request_no_params<R: DeserializeOwned>(&self, method: &str) -> R {
        let result = self.request_json(method, Value::Null).unwrap();
        serde_json::from_value(result)
            .map_err(|err| ApiError::invalid_params("", err))
            .unwrap()
    }

    pub(crate) async fn encode_message(
        &self,
        params: ParamsOfEncodeMessage,
    ) -> ResultOfEncodeMessage {
        let encode = self.wrap_async(
            encode_message,
            AbiModule::api(),
            crate::abi::encode::encode_message_api(),
        );
        encode.call(params).await
    }

    pub(crate) async fn net_process_message(
        &self,
        params: ParamsOfProcessMessage,
<<<<<<< HEAD
    ) -> ResultOfProcessMessage {
        let process = self.wrap_async(
            crate::processing::process_message,
            NetModule::api(),
=======
    ) -> TransactionOutput {
        let process = self.wrap_async(
            crate::processing::process_message,
            ProcessingModule::api(),
>>>>>>> f3e83e36
            crate::processing::process_message::process_message_api(),
        );
        process.call(params).await
    }

    pub(crate) async fn net_process_function(
        &self,
        address: String,
        abi: Abi,
        function_name: &str,
        input: Value,
        signer: Signer,
<<<<<<< HEAD
    ) -> ResultOfProcessMessage {
        self.net_process_message(ParamsOfProcessMessage {
            message: MessageSource::EncodingParams(ParamsOfEncodeMessage {
=======
    ) -> TransactionOutput {
        self.net_process_message(ParamsOfProcessMessage {
            message: MessageSource::AbiEncodingParams(ParamsOfEncodeMessage {
>>>>>>> f3e83e36
                address: Some(address),
                abi,
                deploy_set: None,
                call_set: Some(CallSet {
                    header: None,
                    function_name: function_name.into(),
                    input: Some(input),
                }),
                processing_try_index: None,
                signer,
            }),
            events_handler: None,
        })
        .await
    }

    pub(crate) async fn get_grams_from_giver(&self, account: &str, value: Option<u64>) {
        let run_result = if Self::node_se() {
            self.net_process_function(
                Self::giver_address(),
                Self::giver_abi(),
                "sendGrams",
                json!({
                        "dest": account,
                        "amount": value.unwrap_or(500_000_000u64)}),
                Signer::None,
            )
        } else {
            self.net_process_function(
                Self::wallet_address(),
                Self::giver_abi(),
                "sendTransaction",
                json!({
                    "dest": account.to_string(),
                    "value": value.unwrap_or(500_000_000u64),
                    "bounce": false
                }),
                Signer::WithKeys(Self::wallet_keys().unwrap()),
            )
        }
        .await;

        // wait for grams receiving
        for message in run_result.out_messages.iter() {
            let message: ton_sdk::Message = serde_json::from_value(message.clone()).unwrap();
            if ton_sdk::MessageType::Internal == message.msg_type() {
                let _: ResultOfWaitForCollection = self.request(
                    "net.wait_for_collection",
                    ParamsOfWaitForCollection {
                        collection: "transactions".to_owned(),
                        filter: Some(json!({
                            "in_msg": { "eq": message.id()}
                        })),
                        result: "id".to_owned(),
                        timeout: Some(ton_sdk::types::DEFAULT_WAIT_TIMEOUT),
                    },
                );
            }
        }
    }

    pub(crate) async fn get_grams_from_giver_async(&self, account: &str, value: Option<u64>) {
        let run_result = if Self::node_se() {
            self.net_process_function(
                Self::giver_address(),
                Self::giver_abi(),
                "sendGrams",
                json!({
                    "dest": account,
                    "amount": value.unwrap_or(500_000_000u64)
                }),
                Signer::None,
            )
            .await
        } else {
            self.net_process_function(
                Self::wallet_address(),
                Self::giver_abi(),
                "sendTransaction",
                json!({
                    "dest": account.to_string(),
                    "value": value.unwrap_or(500_000_000u64),
                    "bounce": false
                }),
                Signer::WithKeys(Self::wallet_keys().unwrap()),
            )
            .await
        };

        // wait for grams recieving
        for message in run_result.out_messages.iter() {
            let message: ton_sdk::Message = serde_json::from_value(message.clone()).unwrap();
            if ton_sdk::MessageType::Internal == message.msg_type() {
                let _: ResultOfWaitForCollection = self
                    .request_async(
                        "net.wait_for_collection",
                        ParamsOfWaitForCollection {
                            collection: "transactions".to_owned(),
                            filter: Some(json!({
                                "in_msg": { "eq": message.id()}
                            })),
                            result: "id".to_owned(),
                            timeout: Some(ton_sdk::types::DEFAULT_WAIT_TIMEOUT),
                        },
                    )
                    .await;
            }
        }
    }

    pub(crate) async fn deploy_with_giver(
        &self,
        params: ParamsOfEncodeMessage,
        value: Option<u64>,
    ) -> String {
        let msg = self.encode_message(params.clone()).await;

        self.get_grams_from_giver(&msg.address, value);

        let _ = self
            .net_process_message(ParamsOfProcessMessage {
<<<<<<< HEAD
                message: MessageSource::EncodingParams(params.clone()),
=======
                message: MessageSource::AbiEncodingParams(params.clone()),
>>>>>>> f3e83e36
                events_handler: None,
            })
            .await;
        msg.address
    }

    pub(crate) async fn deploy_with_giver_async(
        &self,
        params: ParamsOfEncodeMessage,
        value: Option<u64>,
    ) -> String {
        let msg = self.encode_message(params.clone()).await;

        self.get_grams_from_giver_async(&msg.address, value).await;

        let _ = self
            .net_process_message(ParamsOfProcessMessage {
<<<<<<< HEAD
                message: MessageSource::EncodingParams(params.clone()),
=======
                message: MessageSource::AbiEncodingParams(params.clone()),
>>>>>>> f3e83e36
                events_handler: None,
            })
            .await;

        msg.address
    }

    pub(crate) fn generate_sign_keys(&self) -> KeyPair {
        self.request("crypto.generate_random_sign_keys", ())
    }

    pub fn sign_detached(&self, data: &str, keys: &KeyPair) -> String {
        let sign_keys: KeyPair = self.request(
            "crypto.nacl_sign_keypair_from_secret_key",
            ParamsOfNaclSignKeyPairFromSecret {
                secret: keys.secret.clone(),
            },
        );
        let result: ResultOfNaclSignDetached = self.request(
            "crypto.nacl_sign_detached",
            ParamsOfNaclSignDetached {
                unsigned: data.into(),
                secret: sign_keys.secret.clone(),
            },
        );
        result.signature
    }

    pub(crate) fn get_giver_address() -> String {
        if Self::node_se() {
            Self::giver_address()
        } else {
            Self::wallet_address()
        }
        .into()
    }
}

impl Drop for TestClient {
    fn drop(&mut self) {
        unsafe {
            if self.context != 0 {
                tc_destroy_context(self.context)
            }
        }
    }
}<|MERGE_RESOLUTION|>--- conflicted
+++ resolved
@@ -21,12 +21,8 @@
 use crate::crypto::{
     ParamsOfNaclSignDetached, ParamsOfNaclSignKeyPairFromSecret, ResultOfNaclSignDetached,
 };
-<<<<<<< HEAD
 use crate::net::NetModule;
 use crate::processing::{MessageSource, ParamsOfProcessMessage, ResultOfProcessMessage};
-=======
-use crate::processing::{MessageSource, ParamsOfProcessMessage, TransactionOutput, ProcessingModule};
->>>>>>> f3e83e36
 use crate::{
     client::ResultOfCreateContext,
     crypto::KeyPair,
@@ -483,17 +479,10 @@
     pub(crate) async fn net_process_message(
         &self,
         params: ParamsOfProcessMessage,
-<<<<<<< HEAD
-    ) -> ResultOfProcessMessage {
-        let process = self.wrap_async(
-            crate::processing::process_message,
-            NetModule::api(),
-=======
     ) -> TransactionOutput {
         let process = self.wrap_async(
             crate::processing::process_message,
             ProcessingModule::api(),
->>>>>>> f3e83e36
             crate::processing::process_message::process_message_api(),
         );
         process.call(params).await
@@ -506,15 +495,9 @@
         function_name: &str,
         input: Value,
         signer: Signer,
-<<<<<<< HEAD
-    ) -> ResultOfProcessMessage {
-        self.net_process_message(ParamsOfProcessMessage {
-            message: MessageSource::EncodingParams(ParamsOfEncodeMessage {
-=======
     ) -> TransactionOutput {
         self.net_process_message(ParamsOfProcessMessage {
             message: MessageSource::AbiEncodingParams(ParamsOfEncodeMessage {
->>>>>>> f3e83e36
                 address: Some(address),
                 abi,
                 deploy_set: None,
@@ -636,11 +619,7 @@
 
         let _ = self
             .net_process_message(ParamsOfProcessMessage {
-<<<<<<< HEAD
-                message: MessageSource::EncodingParams(params.clone()),
-=======
                 message: MessageSource::AbiEncodingParams(params.clone()),
->>>>>>> f3e83e36
                 events_handler: None,
             })
             .await;
@@ -658,11 +637,7 @@
 
         let _ = self
             .net_process_message(ParamsOfProcessMessage {
-<<<<<<< HEAD
-                message: MessageSource::EncodingParams(params.clone()),
-=======
                 message: MessageSource::AbiEncodingParams(params.clone()),
->>>>>>> f3e83e36
                 events_handler: None,
             })
             .await;
