/*
* Copyright 2018-2020 TON DEV SOLUTIONS LTD.
*
* Licensed under the SOFTWARE EVALUATION License (the "License"); you may not use
* this file except in compliance with the License.
*
* Unless required by applicable law or agreed to in writing, software
* distributed under the License is distributed on an "AS IS" BASIS,
* WITHOUT WARRANTIES OR CONDITIONS OF ANY KIND, either express or implied.
* See the License for the specific TON DEV software governing permissions and
* limitations under the License.
*/

use crate::error::{ClientError, ClientResult};
use super::Error;
use std::collections::HashMap;
use std::pin::Pin;
use futures::{Sink, Stream};

pub(crate) struct WebSocket {
    pub sender: Pin<Box<dyn Sink<String, Error=ClientError> + Send>>,
    pub receiver: Pin<Box<dyn Stream<Item=ClientResult<String>> + Send>>
}

#[derive(Debug)]
pub(crate) struct FetchResult {
    pub status: u16,
    pub headers: HashMap<String, String>,
    pub body: String,
    pub url: String
}

impl FetchResult {
    pub fn body_as_text(&self) -> ClientResult<&str> {
        Ok(&self.body)
    }

    pub fn body_as_json(&self) -> ClientResult<serde_json::Value> {
        let text = self.body_as_text()?;
        serde_json::from_str(text)
            .map_err(|err| Error::http_request_parse_error(
                format!("Body is not a valid JSON: {}\n{}", err, text)))
    }
}

#[allow(dead_code)]
pub(crate) enum FetchMethod {
    Get,
    Post,
    Put,
    Delete,
    Head,
    Options,
    Connect,
    Patch,
    Trace,
}

impl FetchMethod {
    pub fn as_str(&self) -> &str {
        match self {
            FetchMethod::Get => "GET",
            FetchMethod::Post => "POST",
            FetchMethod::Put => "PUT",
            FetchMethod::Delete => "DELETE",
            FetchMethod::Head => "HEAD",
            FetchMethod::Options => "OPTIONS",
            FetchMethod::Connect => "CONNECT",
            FetchMethod::Patch => "PATCH",
            FetchMethod::Trace => "TRACE",
        }
    }
}
<<<<<<< HEAD

#[async_trait::async_trait]
pub(crate) trait ClientEnv {
    /// Returns current Unix time in ms
    fn now_ms(&self) -> u64;
    /// Sets timer for provided time interval
    async fn set_timer(&self, ms: u64);
    /// Sends asynchronous task to scheduler
    fn spawn(&self, future: std::pin::Pin<Box<dyn Future<Output = ()> + Send + 'static>>);
    /// Creates lock object
    // fn create_rwlock() -> EnvRwLock;
    /// Connects to the websocket endpoint
    async fn websocket_connect(
        &self,
        url: &str,
        headers: Option<HashMap<&str, &str>>,
    ) -> ClientResult<WebSocket>;
    /// Closes websocket
    async fn websocket_close(&self, handle: u32);
    /// Executes http request
    async fn fetch(
        &self,
        url: &str,
        method: FetchMethod,
        headers: Option<HashMap<String, String>>,
        body: Option<Vec<u8>>,
        timeout_ms: Option<u32>,
    ) -> ClientResult<FetchResult>;
}

=======


>>>>>>> e939e612
<|MERGE_RESOLUTION|>--- conflicted
+++ resolved
@@ -1,108 +1,74 @@
-/*
-* Copyright 2018-2020 TON DEV SOLUTIONS LTD.
-*
-* Licensed under the SOFTWARE EVALUATION License (the "License"); you may not use
-* this file except in compliance with the License.
-*
-* Unless required by applicable law or agreed to in writing, software
-* distributed under the License is distributed on an "AS IS" BASIS,
-* WITHOUT WARRANTIES OR CONDITIONS OF ANY KIND, either express or implied.
-* See the License for the specific TON DEV software governing permissions and
-* limitations under the License.
-*/
-
-use crate::error::{ClientError, ClientResult};
-use super::Error;
-use std::collections::HashMap;
-use std::pin::Pin;
-use futures::{Sink, Stream};
-
-pub(crate) struct WebSocket {
-    pub sender: Pin<Box<dyn Sink<String, Error=ClientError> + Send>>,
-    pub receiver: Pin<Box<dyn Stream<Item=ClientResult<String>> + Send>>
-}
-
-#[derive(Debug)]
-pub(crate) struct FetchResult {
-    pub status: u16,
-    pub headers: HashMap<String, String>,
-    pub body: String,
-    pub url: String
-}
-
-impl FetchResult {
-    pub fn body_as_text(&self) -> ClientResult<&str> {
-        Ok(&self.body)
-    }
-
-    pub fn body_as_json(&self) -> ClientResult<serde_json::Value> {
-        let text = self.body_as_text()?;
-        serde_json::from_str(text)
-            .map_err(|err| Error::http_request_parse_error(
-                format!("Body is not a valid JSON: {}\n{}", err, text)))
-    }
-}
-
-#[allow(dead_code)]
-pub(crate) enum FetchMethod {
-    Get,
-    Post,
-    Put,
-    Delete,
-    Head,
-    Options,
-    Connect,
-    Patch,
-    Trace,
-}
-
-impl FetchMethod {
-    pub fn as_str(&self) -> &str {
-        match self {
-            FetchMethod::Get => "GET",
-            FetchMethod::Post => "POST",
-            FetchMethod::Put => "PUT",
-            FetchMethod::Delete => "DELETE",
-            FetchMethod::Head => "HEAD",
-            FetchMethod::Options => "OPTIONS",
-            FetchMethod::Connect => "CONNECT",
-            FetchMethod::Patch => "PATCH",
-            FetchMethod::Trace => "TRACE",
-        }
-    }
-}
-<<<<<<< HEAD
-
-#[async_trait::async_trait]
-pub(crate) trait ClientEnv {
-    /// Returns current Unix time in ms
-    fn now_ms(&self) -> u64;
-    /// Sets timer for provided time interval
-    async fn set_timer(&self, ms: u64);
-    /// Sends asynchronous task to scheduler
-    fn spawn(&self, future: std::pin::Pin<Box<dyn Future<Output = ()> + Send + 'static>>);
-    /// Creates lock object
-    // fn create_rwlock() -> EnvRwLock;
-    /// Connects to the websocket endpoint
-    async fn websocket_connect(
-        &self,
-        url: &str,
-        headers: Option<HashMap<&str, &str>>,
-    ) -> ClientResult<WebSocket>;
-    /// Closes websocket
-    async fn websocket_close(&self, handle: u32);
-    /// Executes http request
-    async fn fetch(
-        &self,
-        url: &str,
-        method: FetchMethod,
-        headers: Option<HashMap<String, String>>,
-        body: Option<Vec<u8>>,
-        timeout_ms: Option<u32>,
-    ) -> ClientResult<FetchResult>;
-}
-
-=======
-
-
->>>>>>> e939e612
+/*
+* Copyright 2018-2020 TON DEV SOLUTIONS LTD.
+*
+* Licensed under the SOFTWARE EVALUATION License (the "License"); you may not use
+* this file except in compliance with the License.
+*
+* Unless required by applicable law or agreed to in writing, software
+* distributed under the License is distributed on an "AS IS" BASIS,
+* WITHOUT WARRANTIES OR CONDITIONS OF ANY KIND, either express or implied.
+* See the License for the specific TON DEV software governing permissions and
+* limitations under the License.
+*/
+
+use crate::error::{ClientError, ClientResult};
+use super::Error;
+use std::collections::HashMap;
+use std::pin::Pin;
+use futures::{Sink, Stream};
+
+pub(crate) struct WebSocket {
+    pub sender: Pin<Box<dyn Sink<String, Error=ClientError> + Send>>,
+    pub receiver: Pin<Box<dyn Stream<Item=ClientResult<String>> + Send>>
+}
+
+#[derive(Debug)]
+pub(crate) struct FetchResult {
+    pub status: u16,
+    pub headers: HashMap<String, String>,
+    pub body: String,
+    pub url: String
+}
+
+impl FetchResult {
+    pub fn body_as_text(&self) -> ClientResult<&str> {
+        Ok(&self.body)
+    }
+
+    pub fn body_as_json(&self) -> ClientResult<serde_json::Value> {
+        let text = self.body_as_text()?;
+        serde_json::from_str(text)
+            .map_err(|err| Error::http_request_parse_error(
+                format!("Body is not a valid JSON: {}\n{}", err, text)))
+    }
+}
+
+#[allow(dead_code)]
+pub(crate) enum FetchMethod {
+    Get,
+    Post,
+    Put,
+    Delete,
+    Head,
+    Options,
+    Connect,
+    Patch,
+    Trace,
+}
+
+impl FetchMethod {
+    pub fn as_str(&self) -> &str {
+        match self {
+            FetchMethod::Get => "GET",
+            FetchMethod::Post => "POST",
+            FetchMethod::Put => "PUT",
+            FetchMethod::Delete => "DELETE",
+            FetchMethod::Head => "HEAD",
+            FetchMethod::Options => "OPTIONS",
+            FetchMethod::Connect => "CONNECT",
+            FetchMethod::Patch => "PATCH",
+            FetchMethod::Trace => "TRACE",
+        }
+    }
+}
+