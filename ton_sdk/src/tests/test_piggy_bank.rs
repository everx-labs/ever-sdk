--- conflicted
+++ resolved
@@ -1,684 +1,673 @@
-use super::*;
-use ed25519_dalek::Keypair;
-use futures::Stream;
-use rand::rngs::OsRng;
-use sha2::Sha512;
-use tvm::block::{
-    MessageId,
-    TransactionId,
-    TransactionProcessingStatus,
-    Message as TvmMessage,
-    Deserializable
-};
-use tvm::types::AccountId;
-
-const WORKCHAIN: i32 = 0;
-<<<<<<< HEAD
-=======
-
-lazy_static! {
-    static ref GIVER_ADDRESS: AccountAddress = 
-        AccountAddress::from_str("ce709b5bfca589eb621b5a5786d0b562761144ac48f59e0b0d35ad0973bcdb86")
-            .unwrap();
-}
-
-const GIVER_DEPLOY_MSG: &'static str = "b5ee9c7241045301000000091e00035188019ce136b7f94b13d6c436b4af0da16ac4ec22895891eb3c161a6b5a12e779b70c11801590214db007020100000101c0030203cf2006040101de050003d0200041d80000000000000000000000000000000000000000000000000000000000000004017eff00f80089f40521c3018e158020fefe0173656c6563746f725f6a6d705f30f4a08e1b8020f40df2b48020fefc0173656c6563746f725f6a6d70f4a1f233e2080101c0090201200b0a0018ff8210d0a6aff0f001dcf0010202de520c0101300d020120290e0201201c0f0201201710020120161102016a131200a4b2e0784dfefe016765745f6d73675f7075626b65797021c7029670313171db308e2921d520c7019770045f0471db30e020810200821059b09094f0013321f901202225f91020f2a85f0470e2dc203131db300201201514003db10c31ef0421d9b9aa13e0024379e57840459193a10420ab7e793de002be050015b0fcdca6db91e80193daa90039b99b9aa13fdf602cecae8bec4c2d8c2dcc6cbda8ede20de2ede21b661002015819180073b6408f57bfbec0595b98dbd91959dc985b5cc81c2f6385882d80dde81e2a410808f2c0ccc848c89e2a33c04ccc255c08b2c0ccb8884c4c76cc200201201b1a00a1b4348f4cff7f00b1b430b733b2afb0b9392fb632b710c0107a474918d248b87110115f470a470890115e59906e18529011c0107a2d9819b8734f91b759cd119138d09240107a0b19ef7111022f826d984000efb45357f87f7e80b6b0b4b72fb2bc3a32b93730b610c1084c2d05c2780091c1087d703c26f80092638159ca126a189aef13939191c10806828f39f800926380c711ff7e00b6b9b3afb4b9afb2b6b83a3cb6e41090fa0064989076aa383838aac92f856d987012410808216251f8009090b82ac92f856d9840020120221d020120211e020120201f00bdb72bee62ffbf405b585a5b97da5b9d195c9b985b086084261682e13c004989889c20840341479cfc0048f1c02387485c2ea7e084171fb881dc085c155c97c236cc381c1c1c555897c1f6cc3808e0840410b128fc0048485c156097c276cc200091b634ead34875d24808afa74888b5c04d0809154c57c136cc38088875c60d08f50d49345b4d48340809496875c60cb20908738c4848738c4832740c4809f5c04c8809156057c276cc20001fb990214da610421f0fcdca7e003b6610020120282302015827240201202625005cb3615691fefc0173656e645f6578745f6d7367f8258210881607bdf001222222821065ffe8e7f0012070fb005f040048b3167d2e8101008210b0d3ab4df00180408210b0d3ab4df001308210f98618f7f001db300091b42d05c27f7e00b3b2ba2fb9b931afb0b2323910681069801910385eccb838382a912f81ed987010b8eb909910e980199169801a11c005c1082cd8484a78009111112aa92f836d98400019b902c0f7bda8ede20de31b6610020120402a020120352b020120302c0201202e2d009db754e559ffbf005cd95b9917da5b9d17db5cd9f21c8872c04c5c0872c00c5c0872c1cc488872ffcc4832740c6084220581ef7c007e08c9485c1c1c0a0a0a1c1c20841d23ac99bc00481c3ec017c22001edb723ac99bfbe00589d5a5b191b5cd9f21c0872c00c484872c00c488872c00c5c0872c00c48c8738c4908738c4809a08436408f57bc004c5c0872c00c4809e08436408f57bc004c480a208436408f57bc004c4a0872cfcc4a4872c7cc5c0872c00c4833cd4af5d25c6808486f265c08f2c00ccb08f38ce02f00348e107123cb0033c82d21ce3120c924cc3430e222c90d5f0ddb30020120343102012033320051b55fa4d8ff7e80b3b2ba2fb9b2b6332fb0b232394108440b03def800c005c1082cd8484a7800ed98400031b50968553876a3b788e87a02bc7a0749e9ffe8c8b8716d984000c3b77ffa39ffbf40589d5a5b1917d95e1d17db5cd9f21cc872c04c4848738c5c0872c04c488872cfcc5c0872c7cc5c0872c00c4833cd4935d25c6808486f265c08f2c00cc948f38ce3841c48f2c00cf20988738c483249330d0c3888b24197c1b6cc200201203f360201203c370201203b380201483a390049b184338bfdfc02e6cadcc8bed2dce8bedae6cebe64e04247024e210420faa72acfe002be05000db0fdc40e61b6610027b4d8484a1090eb909069ff99189001af81ed98400201203e3d003fb4df9e4f7f7d00b9b2b7322fb3b930b6b9b8109192c1083ea9cab3f800af81c00031b4ef31a7b8f6a3b788e87a02bc7a0749e9ffe8c8b8716d984000b7b8730fd55fdf802c8cac6dec8cabec2e4e4c2f2438e032e43a86641a06661bc43a6026640e375e5c0c845a63e6847e808430041e91d24634922e1c4464375e5c0c9fdfe02c8cac6dec8cabec2e4e4c2f2beded64444aac2be0fb66100201204841020120454202015844430075b409c48810c0107a474918d248b87138471010115cd9906e18111092c0107a074898cbe438016780e4e8711013671b185238731811822f826d98400039b488f3fa64129091e780989064e81890129292fa0b1a11832f836d984002012047460039b70b82c03fbf4059d95d17dc985b9917dcd959593b51dbc41bc5b6cc200031b7b7811e1cbb51dbc4743d015e3d03a4f4fff4645c38b6cc200201204e490201204b4a0067b6c209cf3fbf00595b98dbd91957d85c9c985e5c48f2c04cc860083d23a48c69245c38880932c7cd08893d000d08c117c136cc200201624d4c008fb09bed1443ae9240457d3a4445ae00684048aa62be09b661c04443ae306847a86a49a2da6a41a0404a4b43ae30659048439c6242439c624193a062404fae00644048ab02be13b6610031b085894641a60e6440e175e56e43a63e664442aa42be07b661020276514f01ffb00a3ce7fdfe02e6e8dee4cabee6d2cedcc2e8eae4cada42e044f102020104207223cfe9e0026244e244f102020104207223cfe9e0026246e444f102020104207223cfe9e0026248e644f102020104207223cfe9e002630420585c1601e0030421d9b9aa13e00390424396fe624193a0630420dd7e9363e00240e84cf102020150006a82103911e7f4f0013521752678f416352376267881010082103911e7f4f00135c82521f4003120c931ed4720226f8c3120ed575f0b0055b0e032244445ae306847a86a49a2da6a41a06a4847ae306d9046439c6242439c624193a04eaac2be0fb661001b20842f2bee62fc00773c0076cc20e7af7b3d";
-
-const GIVER_ABI: &str = r#"
-{
-    "ABI version": 0,
-    "functions": [{
-        "name": "constructor",
-        "inputs": [],
-        "outputs": []
-    }, {
-        "name": "sendGrams",
-        "inputs": [
-            {"name":"dest","type":"uint256"},
-            {"name":"amount","type":"uint64"}
-        ],
-        "outputs": []
-    }]
-}"#;
-
->>>>>>> 607fad19
-pub const SUBSCRIBE_CONTRACT_ABI: &str = r#"
-{
-    "ABI version": 0,
-    "functions": [{
-        "name": "constructor",
-        "inputs": [{"name": "wallet", "type": "bits256"}],
-        "outputs": []
-    }, {
-        "name": "subscribe",
-        "signed": true,
-        "inputs": [
-            {"name": "subscriptionId", "type": "bits256"},
-            {"name": "pubkey", "type": "bits256"},
-            {"name": "to",     "type": "bits256"},
-            {"name": "value",  "type": "duint"},
-            {"name": "period", "type": "duint"}
-        ],
-        "outputs": [{"name": "subscriptionHash", "type": "bits256"}]
-    }, {
-        "name": "cancel",
-        "signed": true,
-        "inputs": [{"name": "subscriptionId", "type": "bits256"}],
-        "outputs": []
-    }, {
-        "name": "executeSubscription",
-        "inputs": [
-            {"name": "subscriptionId",  "type": "bits256"},
-            {"name": "signature",       "type": "bits256"}
-        ],
-        "outputs": []
-    }, {
-        "name": "getSubscription",
-        "inputs": [{"name": "subscriptionId","type": "bits256"}],
-        "outputs": [
-            {"name": "to", "type": "bits256"},
-            {"name": "amount", "type": "duint"},
-            {"name": "period", "type": "duint"},
-            {"name": "status", "type": "uint8"}
-        ]
-    }]
-}"#;
-
-const PIGGY_BANK_CONTRACT_ABI: &str = r#"
-{
-    "ABI version": 0,
-    "functions": [{
-        "name": "transfer",
-        "signed": true,
-        "inputs": [{"name": "to", "type": "bits256"}],
-        "outputs": []
-    }, {
-        "name": "getTargetAmount",
-        "inputs": [],
-        "outputs": [{"name": "amount", "type": "uint64"}]
-    }, {
-        "name": "getGoal",
-        "inputs": [],
-        "outputs": [{"name": "goal", "type": "uint8[]"}]
-    }, {
-        "name": "constructor",
-        "inputs": [
-				    {"name": "amount","type": "uint64"},
-            {"name": "goal","type": "uint8[]"}
-        ],
-        "outputs": []
-    }]
-}"#;
-
-// 123 Grams and "Some goal" as goal
-const PIGGY_BANK_CONSTRUCTOR_PARAMS: &str = r#"
-{
-	"amount": 123,
-	"goal": [83, 111, 109, 101, 32, 103, 111, 97, 108]
-}"#;
-
-
-const WALLET_ABI: &str = r#"{
-	"ABI version" : 0,
-
-	"functions" :	[
-	    {
-	        "inputs": [
-	            {
-	                "name": "recipient",
-	                "type": "bits256"
-	            },
-	            {
-	                "name": "value",
-	                "type": "duint"
-	            }
-	        ],
-	        "name": "sendTransaction",
-					"signed": true,
-	        "outputs": [
-	            {
-	                "name": "transaction",
-	                "type": "uint64"
-	            },
-							{
-	                "name": "error",
-	                "type": "int8"
-	            }
-	        ]
-	    },
-	    {
-	        "inputs": [
-						  {
-	                "name": "type",
-	                "type": "uint8"
-	            },
-							{
-	                "name": "value",
-	                "type": "duint"
-	            },
-							{
-	                "name": "meta",
-	                "type": "bitstring"
-	            }
-					],
-	        "name": "createLimit",
-					"signed": true,
-	        "outputs": [
-							{
-	                "name": "limitId",
-	                "type": "uint8"
-	            },
-							{
-	                "name": "error",
-	                "type": "int8"
-	            }
-	        ]
-	    },
-	    {
-	        "inputs": [
-							{
-	                "name": "limitId",
-	                "type": "uint8"
-	            },
-							{
-	                "name": "value",
-	                "type": "duint"
-	            },
-							{
-	                "name": "meta",
-	                "type": "bitstring"
-	            }
-	        ],
-	        "name": "changeLimitById",
-					"signed": true,
-	        "outputs": [
-							{
-	                "name": "error",
-	                "type": "int8"
-	            }
-	        ]
-	    },
-			{
-	        "inputs": [
-							{
-	                "name": "limitId",
-	                "type": "uint8"
-	            }
-	        ],
-	        "name": "removeLimit",
-					"signed": true,
-	        "outputs": [
-							{
-	                "name": "error",
-	                "type": "int8"
-	            }
-	        ]
-	    },
-			{
-	        "inputs": [
-							{
-	                "name": "limitId",
-	                "type": "uint8"
-	            }
-	        ],
-	        "name": "getLimitById",
-	        "outputs": [
-							{
-									"name": "limitInfo",
-					        "type": "tuple",
-					        "components": [
-											{
-					                "name": "value",
-					                "type": "duint"
-					            },
-											{
-					                "name": "type",
-					                "type": "uint8"
-					            },
-											{
-					                "name": "meta",
-					                "type": "bitstring"
-					            }
-									]
-							},
-							{
-	                "name": "error",
-	                "type": "int8"
-	            }
-	        ]
-	    },
-			{
-	        "inputs": [],
-	        "name": "getLimits",
-	        "outputs": [
-							{
-									"name": "list",
-					        "type": "uint8[]"
-							},
-							{
-	                "name": "error",
-	                "type": "int8"
-	            }
-	        ]
-	    },
-			{
-	        "inputs": [],
-	        "name": "getVersion",
-	        "outputs": [
-							{
-									"name": "version",
-					        "type": "tuple",
-					        "components": [
-											{
-					                "name": "major",
-					                "type": "uint16"
-					            },
-											{
-					                "name": "minor",
-					                "type": "uint16"
-					            }
-									]
-							},
-							{
-	                "name": "error",
-	                "type": "int8"
-	            }
-	        ]
-	    },
-			{
-	        "inputs": [],
-	        "name": "getBalance",
-	        "outputs": [
-							{
-	                "name": "balance",
-	                "type": "uint64"
-	            }
-	        ]
-	    },
-			{
-	        "inputs": [],
-	        "name": "constructor",
-	        "outputs": []
-	    },
-			{
-	        "inputs": [{"name": "address", "type": "bits256" }],
-	        "name": "setSubscriptionAccount",
-					"signed": true,
-	        "outputs": []
-	    },
-			{
-	        "inputs": [],
-	        "name": "getSubscriptionAccount",
-	        "outputs": [{"name": "address", "type": "bits256" }]
-	    }
-	]
-}
-"#;
-
-fn init_node_connection() {
-    let config_json =  if 1 == 0 {
-        r#"
-        {
-            "queries_config": {
-                "queries_server": "https://services.tonlabs.io/graphql",
-                "subscriptions_server": "wss://services.tonlabs.io/graphql"
-            },
-            "requests_config": {
-                "requests_server": "https://services.tonlabs.io/topics/requests"
-            }
-        }"#
-    } else {
-        r#"
-        {
-            "queries_config": {
-                "queries_server": "http://0.0.0.0/graphql",
-                "subscriptions_server": "ws://0.0.0.0/graphql"
-            },
-            "requests_config": {
-                "requests_server": "http://0.0.0.0/topics/requests"
-            }
-        }"#
-    };
-
-        
-    init_json(Some(WORKCHAIN), config_json.into()).unwrap();
-}
-
-fn is_message_done(status: TransactionProcessingStatus) -> bool {
-    (status == TransactionProcessingStatus::Preliminary) ||
-    (status == TransactionProcessingStatus::Proposed) ||
-    (status == TransactionProcessingStatus::Finalized)
-}
-
-fn wait_message_processed(changes_stream: Box<dyn Stream<Item = ContractCallState, Error = SdkError>>) -> TransactionId {
-    let mut tr_id = None;
-    for state in changes_stream.wait() {
-        if let Err(e) = state {
-            panic!("error next state getting: {}", e);
-        }
-        if let Ok(s) = state {
-            println!("{} : {:?}", s.id.to_hex_string(), s.status);
-            if is_message_done(s.status) {
-                tr_id = Some(s.id.clone());
-                break;
-            }
-        }
-    }
-    tr_id.expect("Error: no transaction id")
-}
-
-fn wait_message_processed_by_id(id: MessageId)-> TransactionId {
-    wait_message_processed(Contract::subscribe_updates(id.clone()).unwrap())
-}
-
-<<<<<<< HEAD
-pub fn get_grams_from_giver(account_id: AccountId) {
-    // before deploying contract need to transfer some funds to its address
-    //println!("Account ID to take some grams {}\n", account_id.to_hex_string());
-    let msg = create_external_transfer_funds_message(AccountId::from([0; 32]), account_id, 100000000000);
-    let changes_stream = Contract::send_message(msg).expect("Error calling contract method");
-=======
-fn check_giver() {
-    let contract = Contract::load(GIVER_ADDRESS.clone())
-        .expect("Error calling load Contract")
-        .wait()
-        .next()
-        .expect("Error unwrap stream next while loading Contract")
-        .expect("Error unwrap result while loading Contract");
-
-    if contract.is_none() {
-        println!("No giver now. Deploy");
-
-        let mut cursor = std::io::Cursor::new(hex::decode(GIVER_DEPLOY_MSG).unwrap());
-        let cell = tvm::cells_serialization::deserialize_cells_tree(&mut cursor).unwrap().remove(0);
-        let msg: TvmMessage = TvmMessage::construct_from(&mut cell.into()).unwrap();
-
-        // wait transaction id in message-status
-        let tr_id = wait_message_processed(Contract::send_message(msg).unwrap());
->>>>>>> 607fad19
-
-        // OR
-        // wait message will done and find transaction with the message
-
-        // load transaction object
-        let tr = Transaction::load(tr_id)
-            .expect("Error calling load Transaction")
-            .wait()
-            .next()
-            .expect("Error unwrap stream next while loading Transaction")
-            .expect("Error unwrap result while loading Transaction")
-            .expect("Error unwrap returned Transaction");
-
-        if tr.tr().is_aborted() {
-            panic!("transaction aborted!\n\n{}", serde_json::to_string_pretty(tr.tr()).unwrap())
-        }
-
-        println!("Giver deployed\n");
-    }
-}
-
-pub fn get_grams_from_giver(account_id: AccountId) {
-
-    check_giver();
-
-    let transaction = call_contract(
-        GIVER_ADDRESS.get_account_id().unwrap(),
-        "sendGrams",
-        &json!({
-           "dest": format!("0x{:x}", account_id),
-           "amount": 1_000_000_000u64
-        }).to_string(),
-        GIVER_ABI,
-        None);
-
-    transaction.out_messages_id().iter().for_each(|msg_id| {
-        wait_message_processed_by_id(msg_id.clone());
-    });
-}
-
-fn deploy_contract_and_wait(code_file_name: &str, abi: &str, constructor_params: &str, key_pair: &Keypair) -> AccountId {
-    // read image from file and construct ContractImage
-    let mut state_init = std::fs::File::open("src/tests/".to_owned() + code_file_name).expect("Unable to open contract code file");
-
-    let contract_image = ContractImage::from_state_init_and_key(&mut state_init, &key_pair.public).expect("Unable to parse contract code file");
-
-    let account_id = contract_image.account_id();
-
-    get_grams_from_giver(account_id.clone());
-
-    // call deploy method
-    let changes_stream = Contract::deploy_json("constructor".to_owned(), constructor_params.to_owned(), abi.to_owned(), contract_image, Some(key_pair))
-        .expect("Error deploying contract");
-
-    // wait transaction id in message-status
-    // contract constructor doesn't return any values so there are no output messages in transaction
-    // so just check deployment transaction created
-    let tr_id = wait_message_processed(changes_stream);
-
-    let tr = Transaction::load(tr_id)
-        .expect("Error calling load Transaction")
-        .wait()
-        .next()
-        .expect("Error unwrap stream next while loading Transaction")
-        .expect("Error unwrap result while loading Transaction")
-        .expect("Error unwrap returned Transaction");
-
-    if tr.tr().is_aborted() {
-        panic!("transaction aborted!\n\n{}", serde_json::to_string_pretty(tr.tr()).unwrap())
-    }
-
-    account_id
-}
-
-fn call_contract(address: AccountId, func: &str, input: &str, abi: &str, key_pair: Option<&Keypair>) -> Transaction {
-    // call needed method
-    let changes_stream = Contract::call_json(address.into(), func.to_owned(), input.to_owned(), abi.to_owned(), key_pair)
-        .expect("Error calling contract method");
-
-    // wait transaction id in message-status
-    let tr_id = wait_message_processed(changes_stream);
-
-    // OR
-    // wait message will done and find transaction with the message
-
-    // load transaction object
-    let tr = Transaction::load(tr_id)
-        .expect("Error calling load Transaction")
-        .wait()
-        .next()
-        .expect("Error unwrap stream next while loading Transaction")
-        .expect("Error unwrap result while loading Transaction")
-        .expect("Error unwrap returned Transaction");
-
-    if tr.tr().is_aborted() {
-        panic!("transaction aborted!\n\n{}", serde_json::to_string_pretty(tr.tr()).unwrap())
-    }
-
-    tr
-}
-
-fn call_contract_and_wait(address: AccountId, func: &str, input: &str, abi: &str, key_pair: Option<&Keypair>)
-    -> (String, Transaction)
-{
-    // call needed method
-    let changes_stream =
-        Contract::call_json(address.into(), func.to_owned(), input.to_owned(), abi.to_owned(), key_pair)
-            .expect("Error calling contract method");
-
-    // wait transaction id in message-status
-    let tr_id = wait_message_processed(changes_stream);
-
-    // OR
-    // wait message will done and find transaction with the message
-
-    // load transaction object
-    let tr = Transaction::load(tr_id)
-        .expect("Error calling load Transaction")
-        .wait()
-        .next()
-        .expect("Error unwrap stream next while loading Transaction")
-        .expect("Error unwrap result while loading Transaction")
-        .expect("Error unwrap got Transaction");
-
-    if tr.tr().is_aborted() {
-        panic!("transaction aborted!\n\n{}", serde_json::to_string_pretty(tr.tr()).unwrap())
-    }
-
-    let abi_contract = AbiContract::load(abi.as_bytes()).expect("Couldn't parse ABI");
-    let abi_function = abi_contract.function(func).expect("Couldn't find function");
-
-    // take external outbound message from the transaction
-    let out_msg = tr.load_out_messages()
-        .expect("Error calling load out messages")
-        .wait()
-        .find(|msg| {
-            let msg = msg.as_ref()
-                .expect("error unwrap out message 1")
-                .as_ref()
-                    .expect("error unwrap out message 2");
-            msg.msg_type() == MessageType::ExternalOutbound
-            && msg.body().is_some()
-            && abi_function.is_my_message(msg.body().expect("No body")).expect("error is_my_message")
-        })
-            .expect("erro unwrap out message 2")
-            .expect("erro unwrap out message 3")
-            .expect("erro unwrap out message 4");
-
-    // take body from the message
-    let responce = out_msg.body().expect("error unwrap out message body").into();
-
-    //println!("response {}", responce);
-
-    // decode the body by ABI
-    let result = Contract::decode_function_response_json(abi.to_owned(), func.to_owned(), responce)
-        .expect("Error decoding result");
-
-    //println!("Contract call result: {}\n", result);
-
-    (result, tr)
-
-    // this way it is need:
-    // 1. message status with transaction id or transaction object with in-message id
-    // 2. transaction object with out messages ids
-    // 3. message object with body
-}
-
-fn local_contract_call(address: AccountId, func: &str, input: &str, abi: &str, key_pair: Option<&Keypair>) -> String {
-
-    let contract = Contract::load(address.into())
-        .expect("Error calling load Contract")
-        .wait()
-        .next()
-        .expect("Error unwrap stream next while loading Contract")
-        .expect("Error unwrap result while loading Contract")
-        .expect("Error unwrap contract while loading Contract");
-
-    // call needed method
-    let messages = contract.local_call_json(func.to_owned(), input.to_owned(), abi.to_owned(), key_pair)
-        .expect("Error calling locally");
-
-    for msg in messages {
-        let msg = crate::Message::with_msg(msg);
-        if msg.msg_type() == MessageType::ExternalOutbound {
-            return Contract::decode_function_response_json(
-                abi.to_owned(), func.to_owned(), msg.body().expect("Message has no body"))
-                    .expect("Error decoding result");
-        }
-    }
-
-    panic!("No output messages")
-}
-
-#[test]
-fn full_test_piggy_bank() {
-
-    // connect to node
-    init_node_connection();
-
-    println!("Connection to node established\n");
-
-    /*let contract = Contract::load(AccountId::from([0; 32]).into())
-        .expect("Error calling load Contract")
-        .wait()
-        .next()
-        .expect("Error unwrap stream next while loading Contract")
-        .expect("Error unwrap result while loading Contract")
-        .expect("Error unwrap contract while loading Contract");*/
-
-	// generate key pair
-    let mut csprng = OsRng::new().unwrap();
-    let keypair = Keypair::generate::<Sha512, _>(&mut csprng);
-
-    let now = std::time::Instant::now();
-
-	// deploy wallet
-    println!("Wallet contract deploying...\n");
-    let wallet_address = deploy_contract_and_wait("Wallet.tvc", WALLET_ABI, "{}", &keypair);
-	println!("Wallet contract deployed. Account address {}\n", wallet_address.to_hex_string());
-
-	// deploy piggy bank
-    println!("Piggy bank contract deploying...\n");
-	let piggy_bank_address = deploy_contract_and_wait("Piggybank.tvc", PIGGY_BANK_CONTRACT_ABI, PIGGY_BANK_CONSTRUCTOR_PARAMS, &keypair);
-	println!("Piggy bank contract deployed. Account address {}\n", piggy_bank_address.to_hex_string());
-
-    // get goal from piggy
-    println!("Get goal from piggy...\n");
-    //let get_goal_answer = call_contract_and_wait(piggy_bank_address.clone(), "getGoal", "{}", PIGGY_BANK_CONTRACT_ABI, None);
-    let get_goal_answer = local_contract_call(piggy_bank_address.clone(), "getGoal", "{}", PIGGY_BANK_CONTRACT_ABI, None);
-    println!("piggy answer {}", get_goal_answer);
-
-	// deploy subscription
-
-    println!("Subscription contract deploying...\n");
-	let wallet_address_str = wallet_address.to_hex_string();
-	let subscription_constructor_params = format!("{{ \"wallet\" : \"x{}\" }}", wallet_address_str);
-	let subscripition_address = deploy_contract_and_wait("Subscription.tvc", SUBSCRIBE_CONTRACT_ABI, &subscription_constructor_params, &keypair);
-	println!("Subscription contract deployed. Account address {}\n", subscripition_address.to_hex_string());
-
-
-    // call setSubscriptionAccount in wallet
-    println!("Adding subscription address to the wallet...\n");
-	let subscripition_address_str = subscripition_address.to_hex_string();
-	let set_subscription_params = format!("{{ \"address\" : \"x{}\" }}", subscripition_address_str);
-
-	let _set_subscription_answer = call_contract(wallet_address, "setSubscriptionAccount", &set_subscription_params, WALLET_ABI, Some(&keypair));
-
-	println!("Subscription address added to the wallet.\n");
-
-	// call subscribe in subscription
-    println!("Adding subscription 1...\n");
-    let subscr_id_str = hex::encode(&[0x11; 32]);
-	let piggy_bank_address_str = piggy_bank_address.to_hex_string();
-	let pubkey_str = hex::encode(keypair.public.as_bytes());
-	let subscribe_params = format!(
-        "{{ \"subscriptionId\" : \"x{}\", \"pubkey\" : \"x{}\", \"to\": \"x{}\", \"value\" : 123, \"period\" : 456 }}",
-        subscr_id_str,
-        &pubkey_str,
-        &piggy_bank_address_str,
-    );
-
-	let _subscribe_answer = call_contract_and_wait(subscripition_address.clone(), "subscribe", &subscribe_params, SUBSCRIBE_CONTRACT_ABI, Some(&keypair));
-	println!("Subscription 1 added.\n");
-
-    	// call subscribe in subscription
-    println!("Adding subscription 2...\n");
-    let subscr_id_str = hex::encode(&[0x22; 32]);
-	let subscribe_params = format!(
-        "{{ \"subscriptionId\" : \"x{}\", \"pubkey\" : \"x{}\", \"to\": \"x{}\", \"value\" : 5000000000, \"period\" : 86400 }}",
-        subscr_id_str,
-        &pubkey_str,
-        &piggy_bank_address_str,
-    );
-	let _subscribe_answer = call_contract_and_wait(subscripition_address.clone(), "subscribe", &subscribe_params, SUBSCRIBE_CONTRACT_ABI, Some(&keypair));
-	println!("Subscription 2 added.\n");
-
-    println!("Call getSubscription with id {}\n", &subscr_id_str);
-    let get_params = format!("{{ \"subscriptionId\" : \"x{}\" }}", &subscr_id_str);
-    call_contract_and_wait(subscripition_address, "getSubscription", &get_params, SUBSCRIBE_CONTRACT_ABI, Some(&keypair));
-    println!("getSubscription called.\n");
-
-    let t = now.elapsed();
-	println!("Time: sec={}.{:06} ", t.as_secs(), t.subsec_micros());
-
-    uninit();
-}
+use super::*;
+use ed25519_dalek::Keypair;
+use futures::Stream;
+use rand::rngs::OsRng;
+use sha2::Sha512;
+use tvm::block::{
+    MessageId,
+    TransactionId,
+    TransactionProcessingStatus,
+    Message as TvmMessage,
+    Deserializable
+};
+use tvm::types::AccountId;
+
+const WORKCHAIN: i32 = 0;
+
+lazy_static! {
+    static ref GIVER_ADDRESS: AccountAddress = 
+        AccountAddress::from_str("ce709b5bfca589eb621b5a5786d0b562761144ac48f59e0b0d35ad0973bcdb86")
+            .unwrap();
+}
+
+const GIVER_DEPLOY_MSG: &'static str = "b5ee9c7241045301000000091e00035188019ce136b7f94b13d6c436b4af0da16ac4ec22895891eb3c161a6b5a12e779b70c11801590214db007020100000101c0030203cf2006040101de050003d0200041d80000000000000000000000000000000000000000000000000000000000000004017eff00f80089f40521c3018e158020fefe0173656c6563746f725f6a6d705f30f4a08e1b8020f40df2b48020fefc0173656c6563746f725f6a6d70f4a1f233e2080101c0090201200b0a0018ff8210d0a6aff0f001dcf0010202de520c0101300d020120290e0201201c0f0201201710020120161102016a131200a4b2e0784dfefe016765745f6d73675f7075626b65797021c7029670313171db308e2921d520c7019770045f0471db30e020810200821059b09094f0013321f901202225f91020f2a85f0470e2dc203131db300201201514003db10c31ef0421d9b9aa13e0024379e57840459193a10420ab7e793de002be050015b0fcdca6db91e80193daa90039b99b9aa13fdf602cecae8bec4c2d8c2dcc6cbda8ede20de2ede21b661002015819180073b6408f57bfbec0595b98dbd91959dc985b5cc81c2f6385882d80dde81e2a410808f2c0ccc848c89e2a33c04ccc255c08b2c0ccb8884c4c76cc200201201b1a00a1b4348f4cff7f00b1b430b733b2afb0b9392fb632b710c0107a474918d248b87110115f470a470890115e59906e18529011c0107a2d9819b8734f91b759cd119138d09240107a0b19ef7111022f826d984000efb45357f87f7e80b6b0b4b72fb2bc3a32b93730b610c1084c2d05c2780091c1087d703c26f80092638159ca126a189aef13939191c10806828f39f800926380c711ff7e00b6b9b3afb4b9afb2b6b83a3cb6e41090fa0064989076aa383838aac92f856d987012410808216251f8009090b82ac92f856d9840020120221d020120211e020120201f00bdb72bee62ffbf405b585a5b97da5b9d195c9b985b086084261682e13c004989889c20840341479cfc0048f1c02387485c2ea7e084171fb881dc085c155c97c236cc381c1c1c555897c1f6cc3808e0840410b128fc0048485c156097c276cc200091b634ead34875d24808afa74888b5c04d0809154c57c136cc38088875c60d08f50d49345b4d48340809496875c60cb20908738c4848738c4832740c4809f5c04c8809156057c276cc20001fb990214da610421f0fcdca7e003b6610020120282302015827240201202625005cb3615691fefc0173656e645f6578745f6d7367f8258210881607bdf001222222821065ffe8e7f0012070fb005f040048b3167d2e8101008210b0d3ab4df00180408210b0d3ab4df001308210f98618f7f001db300091b42d05c27f7e00b3b2ba2fb9b931afb0b2323910681069801910385eccb838382a912f81ed987010b8eb909910e980199169801a11c005c1082cd8484a78009111112aa92f836d98400019b902c0f7bda8ede20de31b6610020120402a020120352b020120302c0201202e2d009db754e559ffbf005cd95b9917da5b9d17db5cd9f21c8872c04c5c0872c00c5c0872c1cc488872ffcc4832740c6084220581ef7c007e08c9485c1c1c0a0a0a1c1c20841d23ac99bc00481c3ec017c22001edb723ac99bfbe00589d5a5b191b5cd9f21c0872c00c484872c00c488872c00c5c0872c00c48c8738c4908738c4809a08436408f57bc004c5c0872c00c4809e08436408f57bc004c480a208436408f57bc004c4a0872cfcc4a4872c7cc5c0872c00c4833cd4af5d25c6808486f265c08f2c00ccb08f38ce02f00348e107123cb0033c82d21ce3120c924cc3430e222c90d5f0ddb30020120343102012033320051b55fa4d8ff7e80b3b2ba2fb9b2b6332fb0b232394108440b03def800c005c1082cd8484a7800ed98400031b50968553876a3b788e87a02bc7a0749e9ffe8c8b8716d984000c3b77ffa39ffbf40589d5a5b1917d95e1d17db5cd9f21cc872c04c4848738c5c0872c04c488872cfcc5c0872c7cc5c0872c00c4833cd4935d25c6808486f265c08f2c00cc948f38ce3841c48f2c00cf20988738c483249330d0c3888b24197c1b6cc200201203f360201203c370201203b380201483a390049b184338bfdfc02e6cadcc8bed2dce8bedae6cebe64e04247024e210420faa72acfe002be05000db0fdc40e61b6610027b4d8484a1090eb909069ff99189001af81ed98400201203e3d003fb4df9e4f7f7d00b9b2b7322fb3b930b6b9b8109192c1083ea9cab3f800af81c00031b4ef31a7b8f6a3b788e87a02bc7a0749e9ffe8c8b8716d984000b7b8730fd55fdf802c8cac6dec8cabec2e4e4c2f2438e032e43a86641a06661bc43a6026640e375e5c0c845a63e6847e808430041e91d24634922e1c4464375e5c0c9fdfe02c8cac6dec8cabec2e4e4c2f2beded64444aac2be0fb66100201204841020120454202015844430075b409c48810c0107a474918d248b87138471010115cd9906e18111092c0107a074898cbe438016780e4e8711013671b185238731811822f826d98400039b488f3fa64129091e780989064e81890129292fa0b1a11832f836d984002012047460039b70b82c03fbf4059d95d17dc985b9917dcd959593b51dbc41bc5b6cc200031b7b7811e1cbb51dbc4743d015e3d03a4f4fff4645c38b6cc200201204e490201204b4a0067b6c209cf3fbf00595b98dbd91957d85c9c985e5c48f2c04cc860083d23a48c69245c38880932c7cd08893d000d08c117c136cc200201624d4c008fb09bed1443ae9240457d3a4445ae00684048aa62be09b661c04443ae306847a86a49a2da6a41a0404a4b43ae30659048439c6242439c624193a062404fae00644048ab02be13b6610031b085894641a60e6440e175e56e43a63e664442aa42be07b661020276514f01ffb00a3ce7fdfe02e6e8dee4cabee6d2cedcc2e8eae4cada42e044f102020104207223cfe9e0026244e244f102020104207223cfe9e0026246e444f102020104207223cfe9e0026248e644f102020104207223cfe9e002630420585c1601e0030421d9b9aa13e00390424396fe624193a0630420dd7e9363e00240e84cf102020150006a82103911e7f4f0013521752678f416352376267881010082103911e7f4f00135c82521f4003120c931ed4720226f8c3120ed575f0b0055b0e032244445ae306847a86a49a2da6a41a06a4847ae306d9046439c6242439c624193a04eaac2be0fb661001b20842f2bee62fc00773c0076cc20e7af7b3d";
+
+const GIVER_ABI: &str = r#"
+{
+    "ABI version": 0,
+    "functions": [{
+        "name": "constructor",
+        "inputs": [],
+        "outputs": []
+    }, {
+        "name": "sendGrams",
+        "inputs": [
+            {"name":"dest","type":"uint256"},
+            {"name":"amount","type":"uint64"}
+        ],
+        "outputs": []
+    }]
+}"#;
+
+pub const SUBSCRIBE_CONTRACT_ABI: &str = r#"
+{
+    "ABI version": 0,
+    "functions": [{
+        "name": "constructor",
+        "inputs": [{"name": "wallet", "type": "bits256"}],
+        "outputs": []
+    }, {
+        "name": "subscribe",
+        "signed": true,
+        "inputs": [
+            {"name": "subscriptionId", "type": "bits256"},
+            {"name": "pubkey", "type": "bits256"},
+            {"name": "to",     "type": "bits256"},
+            {"name": "value",  "type": "duint"},
+            {"name": "period", "type": "duint"}
+        ],
+        "outputs": [{"name": "subscriptionHash", "type": "bits256"}]
+    }, {
+        "name": "cancel",
+        "signed": true,
+        "inputs": [{"name": "subscriptionId", "type": "bits256"}],
+        "outputs": []
+    }, {
+        "name": "executeSubscription",
+        "inputs": [
+            {"name": "subscriptionId",  "type": "bits256"},
+            {"name": "signature",       "type": "bits256"}
+        ],
+        "outputs": []
+    }, {
+        "name": "getSubscription",
+        "inputs": [{"name": "subscriptionId","type": "bits256"}],
+        "outputs": [
+            {"name": "to", "type": "bits256"},
+            {"name": "amount", "type": "duint"},
+            {"name": "period", "type": "duint"},
+            {"name": "status", "type": "uint8"}
+        ]
+    }]
+}"#;
+
+const PIGGY_BANK_CONTRACT_ABI: &str = r#"
+{
+    "ABI version": 0,
+    "functions": [{
+        "name": "transfer",
+        "signed": true,
+        "inputs": [{"name": "to", "type": "bits256"}],
+        "outputs": []
+    }, {
+        "name": "getTargetAmount",
+        "inputs": [],
+        "outputs": [{"name": "amount", "type": "uint64"}]
+    }, {
+        "name": "getGoal",
+        "inputs": [],
+        "outputs": [{"name": "goal", "type": "uint8[]"}]
+    }, {
+        "name": "constructor",
+        "inputs": [
+				    {"name": "amount","type": "uint64"},
+            {"name": "goal","type": "uint8[]"}
+        ],
+        "outputs": []
+    }]
+}"#;
+
+// 123 Grams and "Some goal" as goal
+const PIGGY_BANK_CONSTRUCTOR_PARAMS: &str = r#"
+{
+	"amount": 123,
+	"goal": [83, 111, 109, 101, 32, 103, 111, 97, 108]
+}"#;
+
+
+const WALLET_ABI: &str = r#"{
+	"ABI version" : 0,
+
+	"functions" :	[
+	    {
+	        "inputs": [
+	            {
+	                "name": "recipient",
+	                "type": "bits256"
+	            },
+	            {
+	                "name": "value",
+	                "type": "duint"
+	            }
+	        ],
+	        "name": "sendTransaction",
+					"signed": true,
+	        "outputs": [
+	            {
+	                "name": "transaction",
+	                "type": "uint64"
+	            },
+							{
+	                "name": "error",
+	                "type": "int8"
+	            }
+	        ]
+	    },
+	    {
+	        "inputs": [
+						  {
+	                "name": "type",
+	                "type": "uint8"
+	            },
+							{
+	                "name": "value",
+	                "type": "duint"
+	            },
+							{
+	                "name": "meta",
+	                "type": "bitstring"
+	            }
+					],
+	        "name": "createLimit",
+					"signed": true,
+	        "outputs": [
+							{
+	                "name": "limitId",
+	                "type": "uint8"
+	            },
+							{
+	                "name": "error",
+	                "type": "int8"
+	            }
+	        ]
+	    },
+	    {
+	        "inputs": [
+							{
+	                "name": "limitId",
+	                "type": "uint8"
+	            },
+							{
+	                "name": "value",
+	                "type": "duint"
+	            },
+							{
+	                "name": "meta",
+	                "type": "bitstring"
+	            }
+	        ],
+	        "name": "changeLimitById",
+					"signed": true,
+	        "outputs": [
+							{
+	                "name": "error",
+	                "type": "int8"
+	            }
+	        ]
+	    },
+			{
+	        "inputs": [
+							{
+	                "name": "limitId",
+	                "type": "uint8"
+	            }
+	        ],
+	        "name": "removeLimit",
+					"signed": true,
+	        "outputs": [
+							{
+	                "name": "error",
+	                "type": "int8"
+	            }
+	        ]
+	    },
+			{
+	        "inputs": [
+							{
+	                "name": "limitId",
+	                "type": "uint8"
+	            }
+	        ],
+	        "name": "getLimitById",
+	        "outputs": [
+							{
+									"name": "limitInfo",
+					        "type": "tuple",
+					        "components": [
+											{
+					                "name": "value",
+					                "type": "duint"
+					            },
+											{
+					                "name": "type",
+					                "type": "uint8"
+					            },
+											{
+					                "name": "meta",
+					                "type": "bitstring"
+					            }
+									]
+							},
+							{
+	                "name": "error",
+	                "type": "int8"
+	            }
+	        ]
+	    },
+			{
+	        "inputs": [],
+	        "name": "getLimits",
+	        "outputs": [
+							{
+									"name": "list",
+					        "type": "uint8[]"
+							},
+							{
+	                "name": "error",
+	                "type": "int8"
+	            }
+	        ]
+	    },
+			{
+	        "inputs": [],
+	        "name": "getVersion",
+	        "outputs": [
+							{
+									"name": "version",
+					        "type": "tuple",
+					        "components": [
+											{
+					                "name": "major",
+					                "type": "uint16"
+					            },
+											{
+					                "name": "minor",
+					                "type": "uint16"
+					            }
+									]
+							},
+							{
+	                "name": "error",
+	                "type": "int8"
+	            }
+	        ]
+	    },
+			{
+	        "inputs": [],
+	        "name": "getBalance",
+	        "outputs": [
+							{
+	                "name": "balance",
+	                "type": "uint64"
+	            }
+	        ]
+	    },
+			{
+	        "inputs": [],
+	        "name": "constructor",
+	        "outputs": []
+	    },
+			{
+	        "inputs": [{"name": "address", "type": "bits256" }],
+	        "name": "setSubscriptionAccount",
+					"signed": true,
+	        "outputs": []
+	    },
+			{
+	        "inputs": [],
+	        "name": "getSubscriptionAccount",
+	        "outputs": [{"name": "address", "type": "bits256" }]
+	    }
+	]
+}
+"#;
+
+fn init_node_connection() {
+    let config_json =  if 1 == 0 {
+        r#"
+        {
+            "queries_config": {
+                "queries_server": "https://services.tonlabs.io/graphql",
+                "subscriptions_server": "wss://services.tonlabs.io/graphql"
+            },
+            "requests_config": {
+                "requests_server": "https://services.tonlabs.io/topics/requests"
+            }
+        }"#
+    } else {
+        r#"
+        {
+            "queries_config": {
+                "queries_server": "http://0.0.0.0/graphql",
+                "subscriptions_server": "ws://0.0.0.0/graphql"
+            },
+            "requests_config": {
+                "requests_server": "http://0.0.0.0/topics/requests"
+            }
+        }"#
+    };
+
+        
+    init_json(Some(WORKCHAIN), config_json.into()).unwrap();
+}
+
+fn is_message_done(status: TransactionProcessingStatus) -> bool {
+    (status == TransactionProcessingStatus::Preliminary) ||
+    (status == TransactionProcessingStatus::Proposed) ||
+    (status == TransactionProcessingStatus::Finalized)
+}
+
+fn wait_message_processed(changes_stream: Box<dyn Stream<Item = ContractCallState, Error = SdkError>>) -> TransactionId {
+    let mut tr_id = None;
+    for state in changes_stream.wait() {
+        if let Err(e) = state {
+            panic!("error next state getting: {}", e);
+        }
+        if let Ok(s) = state {
+            println!("{} : {:?}", s.id.to_hex_string(), s.status);
+            if is_message_done(s.status) {
+                tr_id = Some(s.id.clone());
+                break;
+            }
+        }
+    }
+    tr_id.expect("Error: no transaction id")
+}
+
+fn wait_message_processed_by_id(id: MessageId)-> TransactionId {
+    wait_message_processed(Contract::subscribe_updates(id.clone()).unwrap())
+}
+
+fn check_giver() {
+    let contract = Contract::load(GIVER_ADDRESS.clone())
+        .expect("Error calling load Contract")
+        .wait()
+        .next()
+        .expect("Error unwrap stream next while loading Contract")
+        .expect("Error unwrap result while loading Contract");
+
+    if contract.is_none() {
+        println!("No giver now. Deploy");
+
+        let mut cursor = std::io::Cursor::new(hex::decode(GIVER_DEPLOY_MSG).unwrap());
+        let cell = tvm::cells_serialization::deserialize_cells_tree(&mut cursor).unwrap().remove(0);
+        let msg: TvmMessage = TvmMessage::construct_from(&mut cell.into()).unwrap();
+
+        // wait transaction id in message-status
+        let tr_id = wait_message_processed(Contract::send_message(msg).unwrap());
+
+        // OR
+        // wait message will done and find transaction with the message
+
+        // load transaction object
+        let tr = Transaction::load(tr_id)
+            .expect("Error calling load Transaction")
+            .wait()
+            .next()
+            .expect("Error unwrap stream next while loading Transaction")
+            .expect("Error unwrap result while loading Transaction")
+            .expect("Error unwrap returned Transaction");
+
+        if tr.tr().is_aborted() {
+            panic!("transaction aborted!\n\n{}", serde_json::to_string_pretty(tr.tr()).unwrap())
+        }
+
+        println!("Giver deployed\n");
+    }
+}
+
+pub fn get_grams_from_giver(account_id: AccountId) {
+
+    check_giver();
+
+    let transaction = call_contract(
+        GIVER_ADDRESS.get_account_id().unwrap(),
+        "sendGrams",
+        &json!({
+           "dest": format!("0x{:x}", account_id),
+           "amount": 1_000_000_000u64
+        }).to_string(),
+        GIVER_ABI,
+        None);
+
+    transaction.out_messages_id().iter().for_each(|msg_id| {
+        wait_message_processed_by_id(msg_id.clone());
+    });
+}
+
+fn deploy_contract_and_wait(code_file_name: &str, abi: &str, constructor_params: &str, key_pair: &Keypair) -> AccountId {
+    // read image from file and construct ContractImage
+    let mut state_init = std::fs::File::open("src/tests/".to_owned() + code_file_name).expect("Unable to open contract code file");
+
+    let contract_image = ContractImage::from_state_init_and_key(&mut state_init, &key_pair.public).expect("Unable to parse contract code file");
+
+    let account_id = contract_image.account_id();
+
+    get_grams_from_giver(account_id.clone());
+
+    // call deploy method
+    let changes_stream = Contract::deploy_json("constructor".to_owned(), constructor_params.to_owned(), abi.to_owned(), contract_image, Some(key_pair))
+        .expect("Error deploying contract");
+
+    // wait transaction id in message-status
+    // contract constructor doesn't return any values so there are no output messages in transaction
+    // so just check deployment transaction created
+    let tr_id = wait_message_processed(changes_stream);
+
+    let tr = Transaction::load(tr_id)
+        .expect("Error calling load Transaction")
+        .wait()
+        .next()
+        .expect("Error unwrap stream next while loading Transaction")
+        .expect("Error unwrap result while loading Transaction")
+        .expect("Error unwrap returned Transaction");
+
+    if tr.tr().is_aborted() {
+        panic!("transaction aborted!\n\n{}", serde_json::to_string_pretty(tr.tr()).unwrap())
+    }
+
+    account_id
+}
+
+fn call_contract(address: AccountId, func: &str, input: &str, abi: &str, key_pair: Option<&Keypair>) -> Transaction {
+    // call needed method
+    let changes_stream = Contract::call_json(address.into(), func.to_owned(), input.to_owned(), abi.to_owned(), key_pair)
+        .expect("Error calling contract method");
+
+    // wait transaction id in message-status
+    let tr_id = wait_message_processed(changes_stream);
+
+    // OR
+    // wait message will done and find transaction with the message
+
+    // load transaction object
+    let tr = Transaction::load(tr_id)
+        .expect("Error calling load Transaction")
+        .wait()
+        .next()
+        .expect("Error unwrap stream next while loading Transaction")
+        .expect("Error unwrap result while loading Transaction")
+        .expect("Error unwrap returned Transaction");
+
+    if tr.tr().is_aborted() {
+        panic!("transaction aborted!\n\n{}", serde_json::to_string_pretty(tr.tr()).unwrap())
+    }
+
+    tr
+}
+
+fn call_contract_and_wait(address: AccountId, func: &str, input: &str, abi: &str, key_pair: Option<&Keypair>)
+    -> (String, Transaction)
+{
+    // call needed method
+    let changes_stream =
+        Contract::call_json(address.into(), func.to_owned(), input.to_owned(), abi.to_owned(), key_pair)
+            .expect("Error calling contract method");
+
+    // wait transaction id in message-status
+    let tr_id = wait_message_processed(changes_stream);
+
+    // OR
+    // wait message will done and find transaction with the message
+
+    // load transaction object
+    let tr = Transaction::load(tr_id)
+        .expect("Error calling load Transaction")
+        .wait()
+        .next()
+        .expect("Error unwrap stream next while loading Transaction")
+        .expect("Error unwrap result while loading Transaction")
+        .expect("Error unwrap got Transaction");
+
+    if tr.tr().is_aborted() {
+        panic!("transaction aborted!\n\n{}", serde_json::to_string_pretty(tr.tr()).unwrap())
+    }
+
+    let abi_contract = AbiContract::load(abi.as_bytes()).expect("Couldn't parse ABI");
+    let abi_function = abi_contract.function(func).expect("Couldn't find function");
+
+    // take external outbound message from the transaction
+    let out_msg = tr.load_out_messages()
+        .expect("Error calling load out messages")
+        .wait()
+        .find(|msg| {
+            let msg = msg.as_ref()
+                .expect("error unwrap out message 1")
+                .as_ref()
+                    .expect("error unwrap out message 2");
+            msg.msg_type() == MessageType::ExternalOutbound
+            && msg.body().is_some()
+            && abi_function.is_my_message(msg.body().expect("No body")).expect("error is_my_message")
+        })
+            .expect("erro unwrap out message 2")
+            .expect("erro unwrap out message 3")
+            .expect("erro unwrap out message 4");
+
+    // take body from the message
+    let responce = out_msg.body().expect("error unwrap out message body").into();
+
+    //println!("response {}", responce);
+
+    // decode the body by ABI
+    let result = Contract::decode_function_response_json(abi.to_owned(), func.to_owned(), responce)
+        .expect("Error decoding result");
+
+    //println!("Contract call result: {}\n", result);
+
+    (result, tr)
+
+    // this way it is need:
+    // 1. message status with transaction id or transaction object with in-message id
+    // 2. transaction object with out messages ids
+    // 3. message object with body
+}
+
+fn local_contract_call(address: AccountId, func: &str, input: &str, abi: &str, key_pair: Option<&Keypair>) -> String {
+
+    let contract = Contract::load(address.into())
+        .expect("Error calling load Contract")
+        .wait()
+        .next()
+        .expect("Error unwrap stream next while loading Contract")
+        .expect("Error unwrap result while loading Contract")
+        .expect("Error unwrap contract while loading Contract");
+
+    // call needed method
+    let messages = contract.local_call_json(func.to_owned(), input.to_owned(), abi.to_owned(), key_pair)
+        .expect("Error calling locally");
+
+    for msg in messages {
+        let msg = crate::Message::with_msg(msg);
+        if msg.msg_type() == MessageType::ExternalOutbound {
+            return Contract::decode_function_response_json(
+                abi.to_owned(), func.to_owned(), msg.body().expect("Message has no body"))
+                    .expect("Error decoding result");
+        }
+    }
+
+    panic!("No output messages")
+}
+
+#[test]
+fn full_test_piggy_bank() {
+
+    // connect to node
+    init_node_connection();
+
+    println!("Connection to node established\n");
+
+    /*let contract = Contract::load(AccountId::from([0; 32]).into())
+        .expect("Error calling load Contract")
+        .wait()
+        .next()
+        .expect("Error unwrap stream next while loading Contract")
+        .expect("Error unwrap result while loading Contract")
+        .expect("Error unwrap contract while loading Contract");*/
+
+	// generate key pair
+    let mut csprng = OsRng::new().unwrap();
+    let keypair = Keypair::generate::<Sha512, _>(&mut csprng);
+
+    let now = std::time::Instant::now();
+
+	// deploy wallet
+    println!("Wallet contract deploying...\n");
+    let wallet_address = deploy_contract_and_wait("Wallet.tvc", WALLET_ABI, "{}", &keypair);
+	println!("Wallet contract deployed. Account address {}\n", wallet_address.to_hex_string());
+
+	// deploy piggy bank
+    println!("Piggy bank contract deploying...\n");
+	let piggy_bank_address = deploy_contract_and_wait("Piggybank.tvc", PIGGY_BANK_CONTRACT_ABI, PIGGY_BANK_CONSTRUCTOR_PARAMS, &keypair);
+	println!("Piggy bank contract deployed. Account address {}\n", piggy_bank_address.to_hex_string());
+
+    // get goal from piggy
+    println!("Get goal from piggy...\n");
+    //let get_goal_answer = call_contract_and_wait(piggy_bank_address.clone(), "getGoal", "{}", PIGGY_BANK_CONTRACT_ABI, None);
+    let get_goal_answer = local_contract_call(piggy_bank_address.clone(), "getGoal", "{}", PIGGY_BANK_CONTRACT_ABI, None);
+    println!("piggy answer {}", get_goal_answer);
+
+	// deploy subscription
+
+    println!("Subscription contract deploying...\n");
+	let wallet_address_str = wallet_address.to_hex_string();
+	let subscription_constructor_params = format!("{{ \"wallet\" : \"x{}\" }}", wallet_address_str);
+	let subscripition_address = deploy_contract_and_wait("Subscription.tvc", SUBSCRIBE_CONTRACT_ABI, &subscription_constructor_params, &keypair);
+	println!("Subscription contract deployed. Account address {}\n", subscripition_address.to_hex_string());
+
+
+    // call setSubscriptionAccount in wallet
+    println!("Adding subscription address to the wallet...\n");
+	let subscripition_address_str = subscripition_address.to_hex_string();
+	let set_subscription_params = format!("{{ \"address\" : \"x{}\" }}", subscripition_address_str);
+
+	let _set_subscription_answer = call_contract(wallet_address, "setSubscriptionAccount", &set_subscription_params, WALLET_ABI, Some(&keypair));
+
+	println!("Subscription address added to the wallet.\n");
+
+	// call subscribe in subscription
+    println!("Adding subscription 1...\n");
+    let subscr_id_str = hex::encode(&[0x11; 32]);
+	let piggy_bank_address_str = piggy_bank_address.to_hex_string();
+	let pubkey_str = hex::encode(keypair.public.as_bytes());
+	let subscribe_params = format!(
+        "{{ \"subscriptionId\" : \"x{}\", \"pubkey\" : \"x{}\", \"to\": \"x{}\", \"value\" : 123, \"period\" : 456 }}",
+        subscr_id_str,
+        &pubkey_str,
+        &piggy_bank_address_str,
+    );
+
+	let _subscribe_answer = call_contract_and_wait(subscripition_address.clone(), "subscribe", &subscribe_params, SUBSCRIBE_CONTRACT_ABI, Some(&keypair));
+	println!("Subscription 1 added.\n");
+
+    	// call subscribe in subscription
+    println!("Adding subscription 2...\n");
+    let subscr_id_str = hex::encode(&[0x22; 32]);
+	let subscribe_params = format!(
+        "{{ \"subscriptionId\" : \"x{}\", \"pubkey\" : \"x{}\", \"to\": \"x{}\", \"value\" : 5000000000, \"period\" : 86400 }}",
+        subscr_id_str,
+        &pubkey_str,
+        &piggy_bank_address_str,
+    );
+	let _subscribe_answer = call_contract_and_wait(subscripition_address.clone(), "subscribe", &subscribe_params, SUBSCRIBE_CONTRACT_ABI, Some(&keypair));
+	println!("Subscription 2 added.\n");
+
+    println!("Call getSubscription with id {}\n", &subscr_id_str);
+    let get_params = format!("{{ \"subscriptionId\" : \"x{}\" }}", &subscr_id_str);
+    call_contract_and_wait(subscripition_address, "getSubscription", &get_params, SUBSCRIBE_CONTRACT_ABI, Some(&keypair));
+    println!("getSubscription called.\n");
+
+    let t = now.elapsed();
+	println!("Time: sec={}.{:06} ", t.as_secs(), t.subsec_micros());
+
+    uninit();
+}