--- conflicted
+++ resolved
@@ -311,13 +311,8 @@
                                         
     let mut data_cur = Cursor::new(data);
     
-<<<<<<< HEAD
     let image = ContractImage::from_code_data_and_library(&mut data_cur, None, None).expect("Error creating ContractImage");
-    let acc_id = image.account_id();
-=======
-    let image = ContractImage::new(&mut data_cur, None, None).expect("Error creating ContractImage");
     let acc_id = image.msg_address(0);
->>>>>>> 35bdc62a
 
     tests_common::get_grams_from_giver(acc_id.clone());
 
