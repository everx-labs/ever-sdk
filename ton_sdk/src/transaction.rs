--- conflicted
+++ resolved
@@ -120,16 +120,6 @@
                 gas_fees: 0,
                 gas_used: 0,
             },
-<<<<<<< HEAD
-            TrComputePhase::Vm(ph) => ComputePhase {
-                skipped_reason: None,
-                exit_code: Some(ph.exit_code),
-                exit_arg: ph.exit_arg,
-                success: Some(ph.success),
-                gas_fees: grams_to_u64(&ph.gas_fees)?,
-                gas_used: ph.gas_used.as_u64(),
-            },
-=======
             TrComputePhase::Vm(ph) => {
                 in_msg_fee.sub(&ph.gas_fees)?;
                 ComputePhase {
@@ -141,7 +131,6 @@
                     gas_used: ph.gas_used.as_u64(),
                 }
             }
->>>>>>> 6d1f52e7
         };
 
         let action_phase = if let Some(phase) = descr.action {
