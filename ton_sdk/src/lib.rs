/*
* Copyright 2018-2019 TON DEV SOLUTIONS LTD.
*
* Licensed under the SOFTWARE EVALUATION License (the "License"); you may not use
* this file except in compliance with the License.  You may obtain a copy of the
* License at: https://ton.dev/licenses
*
* Unless required by applicable law or agreed to in writing, software
* distributed under the License is distributed on an "AS IS" BASIS,
* WITHOUT WARRANTIES OR CONDITIONS OF ANY KIND, either express or implied.
* See the License for the specific TON DEV software governing permissions and
* limitations under the License.
*/

#![recursion_limit="128"] // needed for error_chain

extern crate ton_block;
extern crate ton_types;
#[macro_use]
extern crate ton_vm;
extern crate ton_abi;

#[macro_use]
extern crate serde_derive;
extern crate serde;
extern crate hex;
extern crate ed25519_dalek;
extern crate sha2;
extern crate base64;
extern crate chrono;
extern crate crc_any;

#[cfg(feature = "node_interaction")]
#[macro_use]
extern crate lazy_static;
#[macro_use]
extern crate error_chain;
#[cfg(feature = "node_interaction")]
#[macro_use]
extern crate serde_json;
#[cfg(feature = "node_interaction")]
extern crate futures;
#[cfg(feature = "node_interaction")]
extern crate graphite;
#[cfg(feature = "node_interaction")]
extern crate reqwest;

pub use ton_abi::json_abi;
pub use ton_abi::Contract as AbiContract;
pub use ton_abi::Function as AbiFunction;

#[allow(deprecated)]
#[macro_use]
mod error;
pub use error::*;

mod contract;
pub use contract::*;

mod message;
pub use message::*;

mod local_tvm;

#[cfg(feature = "node_interaction")]
mod transaction;
#[cfg(feature = "node_interaction")]
pub use transaction::*;
/*
#[cfg(feature = "node_interaction")]
mod block;
#[cfg(feature = "node_interaction")]
pub use block::*;
*/
mod types;
pub use types::*;

#[cfg(feature = "node_interaction")]
pub mod queries_helper;
#[cfg(feature = "node_interaction")]
mod requests_helper;

<<<<<<< HEAD
#[cfg(feature = "node_interaction")]
mod check_proofs;
=======
pub mod json_helper;

>>>>>>> 26a9474d

/// Init SKD. Globally saves queries and requests server URLs
#[cfg(feature = "node_interaction")]
pub fn init(config: NodeClientConfig) -> SdkResult<()> {
    requests_helper::init(config.requests_config);
    queries_helper::init(config.queries_config)
}

/// Init SKD. Globally saves queries and requests server URLs
#[cfg(feature = "node_interaction")]
pub fn init_json(config: &str) -> SdkResult<()> {
    init(serde_json::from_str(config)
        .map_err(|err| SdkErrorKind::InvalidArg(format!("{}", err)))?)
}

/// Uninit SKD. Should be called before process
#[cfg(feature = "node_interaction")]
pub fn uninit() {
    requests_helper::uninit();
    queries_helper::uninit();
}

#[cfg(test)]
extern crate rand;
#[cfg(test)]
extern crate dirs;

#[cfg(test)]
#[path = "tests/test_lib.rs"]
mod tests;

#[cfg(test)]
#[path = "tests/test_piggy_bank.rs"]
mod test_piggy_bank;

#[cfg(test)]
#[path = "tests/tests_common.rs"]
mod tests_common;<|MERGE_RESOLUTION|>--- conflicted
+++ resolved
@@ -80,13 +80,10 @@
 #[cfg(feature = "node_interaction")]
 mod requests_helper;
 
-<<<<<<< HEAD
 #[cfg(feature = "node_interaction")]
 mod check_proofs;
-=======
 pub mod json_helper;
 
->>>>>>> 26a9474d
 
 /// Init SKD. Globally saves queries and requests server URLs
 #[cfg(feature = "node_interaction")]
