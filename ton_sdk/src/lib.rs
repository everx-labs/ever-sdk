/*
* Copyright 2018-2020 TON DEV SOLUTIONS LTD.
*
* Licensed under the SOFTWARE EVALUATION License (the "License"); you may not use
* this file except in compliance with the License.  You may obtain a copy of the
* License at: https://ton.dev/licenses
*
* Unless required by applicable law or agreed to in writing, software
* distributed under the License is distributed on an "AS IS" BASIS,
* WITHOUT WARRANTIES OR CONDITIONS OF ANY KIND, either express or implied.
* See the License for the specific TON DEV software governing permissions and
* limitations under the License.
*/

#[macro_use]
extern crate ton_vm;

#[macro_use]
extern crate serde_derive;
#[macro_use]
extern crate failure;

#[cfg(feature = "node_interaction")]
#[macro_use]
extern crate serde_json;

#[cfg(feature = "fee_calculation")]
extern crate ton_executor;

pub use ton_abi::json_abi;
pub use ton_abi::Contract as AbiContract;
pub use ton_abi::Function as AbiFunction;

mod error;
pub use error::SdkError;

mod contract;
pub use contract::{Contract, ContractImage, FunctionCallSet};

mod message;
pub use message::{Message, MessageId, MessageType};

mod local_tvm;
#[cfg(feature = "fee_calculation")]
pub use local_tvm::executor::TransactionFees;

#[cfg(feature = "node_interaction")]
mod transaction;
#[cfg(feature = "node_interaction")]
pub use transaction::{Transaction, TransactionId};

pub mod types;
pub use types::{NodeClientConfig, TimeoutsConfig};

#[cfg(feature = "node_interaction")]
pub mod node_client;
#[cfg(feature = "node_interaction")]
pub use node_client::OrderBy;
pub use node_client::NodeClient;

#[cfg(not(feature = "node_interaction"))]
pub mod node_client {
    use crate::{NodeClientConfig, TimeoutsConfig, SdkResult};

    pub struct NodeClient {
        timeouts: TimeoutsConfig
    }

    impl NodeClient {
        // Globally initializes client with server address
        pub fn new(config: NodeClientConfig) -> SdkResult<NodeClient> {
            Ok(NodeClient {
                timeouts: config.timeouts.unwrap_or_default()
            })
        }

        pub fn timeouts(&self) -> &TimeoutsConfig {
            &self.timeouts
        }
    }
}

pub mod json_helper;
#[cfg(feature = "node_interaction")]
use ton_types::Result;

/// Init SKD. Globally saves queries and requests server URLs
<<<<<<< HEAD
pub fn init(config: NodeClientConfig) -> SdkResult<NodeClient> { 
=======
#[cfg(feature = "node_interaction")]
pub fn init(config: NodeClientConfig) -> Result<NodeClient> { 
>>>>>>> ab45f1c2
    NodeClient::new(config)
}

/// Init SKD. Globally saves queries and requests server URLs
<<<<<<< HEAD
pub fn init_json(config: &str) -> SdkResult<NodeClient> {
=======
#[cfg(feature = "node_interaction")]
pub fn init_json(config: &str) -> Result<NodeClient> {
>>>>>>> ab45f1c2
    init(serde_json::from_str(config)
        .map_err(|err| SdkError::InvalidArg { msg: format!("{}", err) } )?)
}

#[cfg(test)]
#[path = "tests/test_lib.rs"]
mod tests;

#[cfg(test)]
#[path = "tests/test_piggy_bank.rs"]
mod test_piggy_bank;

#[cfg(test)]
#[path = "tests/tests_common.rs"]
mod tests_common;<|MERGE_RESOLUTION|>--- conflicted
+++ resolved
@@ -85,22 +85,12 @@
 use ton_types::Result;
 
 /// Init SKD. Globally saves queries and requests server URLs
-<<<<<<< HEAD
-pub fn init(config: NodeClientConfig) -> SdkResult<NodeClient> { 
-=======
-#[cfg(feature = "node_interaction")]
 pub fn init(config: NodeClientConfig) -> Result<NodeClient> { 
->>>>>>> ab45f1c2
     NodeClient::new(config)
 }
 
 /// Init SKD. Globally saves queries and requests server URLs
-<<<<<<< HEAD
-pub fn init_json(config: &str) -> SdkResult<NodeClient> {
-=======
-#[cfg(feature = "node_interaction")]
 pub fn init_json(config: &str) -> Result<NodeClient> {
->>>>>>> ab45f1c2
     init(serde_json::from_str(config)
         .map_err(|err| SdkError::InvalidArg { msg: format!("{}", err) } )?)
 }
