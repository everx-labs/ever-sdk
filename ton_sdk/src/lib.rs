/*
* Copyright 2018-2020 TON DEV SOLUTIONS LTD.
*
* Licensed under the SOFTWARE EVALUATION License (the "License"); you may not use
* this file except in compliance with the License.
*
* Unless required by applicable law or agreed to in writing, software
* distributed under the License is distributed on an "AS IS" BASIS,
* WITHOUT WARRANTIES OR CONDITIONS OF ANY KIND, either express or implied.
* See the License for the specific TON DEV software governing permissions and
* limitations under the License.
*/

#[macro_use]
extern crate ton_vm;

#[macro_use]
extern crate serde_derive;
#[macro_use]
extern crate failure;
#[macro_use]
extern crate serde_json;

#[cfg(feature = "fee_calculation")]
extern crate ton_executor;

use ton_types::Result;

pub use ton_abi::json_abi;
pub use ton_abi::Contract as AbiContract;
pub use ton_abi::Function as AbiFunction;

mod error;
pub use error::SdkError;

mod contract;
pub use contract::{Contract, ContractImage, FunctionCallSet};

mod message;
pub use message::{Message, MessageId, MessageType};

mod local_tvm;
#[cfg(feature = "fee_calculation")]
pub use local_tvm::executor::TransactionFees;

#[cfg(feature = "node_interaction")]
mod transaction;
#[cfg(feature = "node_interaction")]
pub use transaction::{Transaction, TransactionId};

pub mod types;
pub use types::{NodeClientConfig, TimeoutsConfig};

#[cfg(feature = "node_interaction")]
pub mod node_client;
#[cfg(feature = "node_interaction")]
pub use node_client::OrderBy;
pub use node_client::NodeClient;

#[cfg(not(feature = "node_interaction"))]
pub mod node_client {
    use crate::{NodeClientConfig, TimeoutsConfig};
    use ton_types::Result;

    pub struct NodeClient {
        timeouts: TimeoutsConfig
    }

    impl NodeClient {
        // Globally initializes client with server address
        pub fn new(config: NodeClientConfig) -> Result<NodeClient> {
            Ok(NodeClient {
                timeouts: config.timeouts.unwrap_or_default()
            })
        }

        pub fn timeouts(&self) -> &TimeoutsConfig {
            &self.timeouts
        }
    }
}

pub mod json_helper;

/// Init SKD. Globally saves queries and requests server URLs
<<<<<<< HEAD
#[cfg(feature = "node_interaction")]
pub async fn init(config: NodeClientConfig) -> Result<NodeClient> { 
    NodeClient::new(config).await
}

/// Init SKD. Globally saves queries and requests server URLs
#[cfg(feature = "node_interaction")]
pub async fn init_json(config: &str) -> Result<NodeClient> {
    init(serde_json::from_str(config)
        .map_err(|err| SdkError::InvalidArg { msg: format!("{}", err) } )?).await
}

/// Init SKD. Globally saves queries and requests server URLs
#[cfg(not(feature = "node_interaction"))]
pub fn init(config: NodeClientConfig) -> Result<NodeClient> { 
=======
pub fn init(config: NodeClientConfig) -> Result<NodeClient> {
>>>>>>> 3d1813ed
    NodeClient::new(config)
}

/// Init SKD. Globally saves queries and requests server URLs
#[cfg(not(feature = "node_interaction"))]
pub fn init_json(config: &str) -> Result<NodeClient> {
    init(serde_json::from_str(config)
        .map_err(|err| SdkError::InvalidArg { msg: format!("{}", err) } )?)
}

#[cfg(test)]
#[path = "tests/test_lib.rs"]
mod tests;

#[cfg(test)]
#[path = "tests/test_piggy_bank.rs"]
mod test_piggy_bank;

#[cfg(test)]
#[path = "tests/tests_common.rs"]
mod tests_common;<|MERGE_RESOLUTION|>--- conflicted
+++ resolved
@@ -83,7 +83,6 @@
 pub mod json_helper;
 
 /// Init SKD. Globally saves queries and requests server URLs
-<<<<<<< HEAD
 #[cfg(feature = "node_interaction")]
 pub async fn init(config: NodeClientConfig) -> Result<NodeClient> { 
     NodeClient::new(config).await
@@ -99,9 +98,6 @@
 /// Init SKD. Globally saves queries and requests server URLs
 #[cfg(not(feature = "node_interaction"))]
 pub fn init(config: NodeClientConfig) -> Result<NodeClient> { 
-=======
-pub fn init(config: NodeClientConfig) -> Result<NodeClient> {
->>>>>>> 3d1813ed
     NodeClient::new(config)
 }
 
