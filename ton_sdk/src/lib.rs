/*
* Copyright 2018-2019 TON DEV SOLUTIONS LTD.
*
* Licensed under the SOFTWARE EVALUATION License (the "License"); you may not use
* this file except in compliance with the License.  You may obtain a copy of the
* License at: https://ton.dev/licenses
*
* Unless required by applicable law or agreed to in writing, software
* distributed under the License is distributed on an "AS IS" BASIS,
* WITHOUT WARRANTIES OR CONDITIONS OF ANY KIND, either express or implied.
* See the License for the specific TON DEV software governing permissions and
* limitations under the License.
*/

#![recursion_limit="128"] // needed for error_chain

extern crate ton_block;
extern crate ton_types;
#[macro_use]
extern crate ton_vm;
extern crate ton_abi;

#[macro_use]
extern crate serde_derive;
extern crate serde;
extern crate hex;
extern crate ed25519_dalek;
extern crate sha2;
extern crate base64;
extern crate chrono;
<<<<<<< HEAD
extern crate failure;
=======
extern crate crc_any;
>>>>>>> 26a9474d

#[cfg(feature = "node_interaction")]
#[macro_use]
extern crate lazy_static;
#[macro_use]
extern crate error_chain;
#[cfg(feature = "node_interaction")]
#[macro_use]
extern crate serde_json;
#[cfg(feature = "node_interaction")]
extern crate futures;
#[cfg(feature = "node_interaction")]
extern crate graphite;
#[cfg(feature = "node_interaction")]
extern crate reqwest;

pub use ton_abi::json_abi;
pub use ton_abi::Contract as AbiContract;
pub use ton_abi::Function as AbiFunction;

#[allow(deprecated)]
#[macro_use]
mod error;
pub use error::*;

mod contract;
pub use contract::*;

mod message;
pub use message::*;

mod local_tvm;

#[cfg(feature = "node_interaction")]
mod transaction;
#[cfg(feature = "node_interaction")]
pub use transaction::*;
/*
#[cfg(feature = "node_interaction")]
mod block;
#[cfg(feature = "node_interaction")]
pub use block::*;
*/
mod types;
pub use types::*;

#[cfg(feature = "node_interaction")]
pub mod queries_helper;
#[cfg(feature = "node_interaction")]
mod requests_helper;

pub mod json_helper;


/// Init SKD. Globally saves queries and requests server URLs
#[cfg(feature = "node_interaction")]
pub fn init(config: NodeClientConfig) -> SdkResult<()> {
    requests_helper::init(config.requests_config);
    queries_helper::init(config.queries_config)
}

/// Init SKD. Globally saves queries and requests server URLs
#[cfg(feature = "node_interaction")]
pub fn init_json(config: &str) -> SdkResult<()> {
    init(serde_json::from_str(config)
        .map_err(|err| SdkErrorKind::InvalidArg(format!("{}", err)))?)
}

/// Uninit SKD. Should be called before process
#[cfg(feature = "node_interaction")]
pub fn uninit() {
    requests_helper::uninit();
    queries_helper::uninit();
}

#[cfg(test)]
extern crate rand;
#[cfg(test)]
extern crate dirs;

#[cfg(test)]
#[path = "tests/test_lib.rs"]
mod tests;

#[cfg(test)]
#[path = "tests/test_piggy_bank.rs"]
mod test_piggy_bank;

#[cfg(test)]
#[path = "tests/tests_common.rs"]
mod tests_common;<|MERGE_RESOLUTION|>--- conflicted
+++ resolved
@@ -28,11 +28,8 @@
 extern crate sha2;
 extern crate base64;
 extern crate chrono;
-<<<<<<< HEAD
 extern crate failure;
-=======
 extern crate crc_any;
->>>>>>> 26a9474d
 
 #[cfg(feature = "node_interaction")]
 #[macro_use]
