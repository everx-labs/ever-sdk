--- conflicted
+++ resolved
@@ -334,14 +334,9 @@
     // Works with json representation of input and abi.
     // To get calling result - need to load message,
     // it's id and processing status is returned by this function
-<<<<<<< HEAD
-    pub fn call_json(address: MsgAddressInt, func: String, input: String, abi: String, key_pair: Option<&Keypair>)
-        -> SdkResult<Box<dyn Stream<Item = Transaction, Error = SdkError> + Send>> {
-=======
     pub fn call_json(address: MsgAddressInt, func: String, header: Option<String>, input: String,
         abi: String, key_pair: Option<&Keypair>
     ) -> SdkResult<Box<dyn Stream<Item = Transaction, Error = SdkError> + Send>> {
->>>>>>> 0cec450a
 
         // pack params into bag of cells via ABI
         let msg_body = ton_abi::encode_function_call(abi, func, header, input, false, key_pair)?;
@@ -359,14 +354,9 @@
     // Works with json representation of input and abi.
     // To get calling result - need to load message,
     // it's id and processing status is returned by this function
-<<<<<<< HEAD
-    pub fn deploy_json(func: String, input: String, abi: String, image: ContractImage, key_pair: Option<&Keypair>, workchain_id: i32)
-        -> SdkResult<Box<dyn Stream<Item = Transaction, Error = SdkError> + Send>> {
-=======
     pub fn deploy_json(func: String, header: Option<String>, input: String, abi: String,
         image: ContractImage, key_pair: Option<&Keypair>, workchain_id: i32
     ) -> SdkResult<Box<dyn Stream<Item = Transaction, Error = SdkError> + Send>> {
->>>>>>> 0cec450a
 
         let msg_body = ton_abi::encode_function_call(abi, func, header, input, false, key_pair)?;
 
