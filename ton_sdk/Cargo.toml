[package]
name = "ton_sdk"
version = "0.1.0"

[dependencies]
ton_types = { git = "https://github.com/tonlabs/ton-labs-types.git" }
ton_block = { git = "https://github.com/tonlabs/ton-labs-block.git" }
ton_vm = { git = "https://github.com/tonlabs/ton-labs-vm.git", default-features = false }

num-bigint = "0.2.2"
sha2 = "0.8"
serde_json = "1.0.41"
serde = "1.0.91"
serde_derive = "1.0.91"
error-chain = { version = "^0.12", default-features = false }
hex = "0.3.2"
ed25519-dalek = "^0.9.1"
lazy_static = "1.1.0"
base64 = "0.10.0"
chrono = "0.4.9"
<<<<<<< HEAD
failure = "0.1"
=======
crc-any = "2.2.3"
>>>>>>> 26a9474d

ton_abi = { path = "../ton_abi" }


[target.'cfg(target_arch="wasm32")'.dependencies]
rand = { version = "0.6.1", features = ["wasm-bindgen"] }
chrono = { version = "0.4.9", features = ["wasmbind"] }

[dependencies.futures]
version = "^0.1.26"
optional = true

[dependencies.graphite]
path = "../graphite"
optional = true

[dependencies.reqwest]
version = "0.9.18"
features = ["default-tls-vendored"]
optional = true

[dev-dependencies]
pretty_assertions = "0.5.1"
rand = "0.6.1"
dirs = "2.0.2"

[features]
default = ["node_interaction"]
ci_run = []
node_interaction = ["graphite", "futures", "reqwest"]
<|MERGE_RESOLUTION|>--- conflicted
+++ resolved
@@ -18,11 +18,8 @@
 lazy_static = "1.1.0"
 base64 = "0.10.0"
 chrono = "0.4.9"
-<<<<<<< HEAD
+crc-any = "2.2.3"
 failure = "0.1"
-=======
-crc-any = "2.2.3"
->>>>>>> 26a9474d
 
 ton_abi = { path = "../ton_abi" }
 
