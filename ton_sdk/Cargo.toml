[package]
name = 'ton_sdk'
version = '1.43.0'
edition = '2018'
license = 'Apache-2.0'
authors = [ 'TON Labs LTD <support@tonlabs.io>' ]

[dependencies]
<<<<<<< HEAD
ton_abi = { git = 'https://github.com/tonlabs/ever-abi.git', tag = '2.3.78' }
ton_block = { git = 'https://github.com/tonlabs/ever-block.git', tag = '1.9.41' }
ton_types = { git = 'https://github.com/tonlabs/ever-types.git', tag = '2.0.0' }
=======
ton_abi = { git = 'https://github.com/tonlabs/ever-abi.git', tag = '2.3.76' }
ton_block = { git = 'https://github.com/tonlabs/ever-block.git', tag = '1.9.39' }
ton_types = { git = 'https://github.com/tonlabs/ever-types.git', tag = '1.12.7' }
>>>>>>> 890ae719

api_info = { path = '../api/info' }
api_derive = { path = '../api/derive' }

num-bigint = '0.4'
sha2 = '0.9'
serde_json = '1.0.41'
serde = '1.0.91'
serde_derive = '1.0.91'
hex = '0.3.2'
ed25519-dalek = '1.0.0'
lazy_static = '1.1.0'
base64 = '0.10.0'
chrono = '0.4.9'
failure = '0.1'
num-traits = '0.2'
log = '0.4.11'<|MERGE_RESOLUTION|>--- conflicted
+++ resolved
@@ -6,15 +6,9 @@
 authors = [ 'TON Labs LTD <support@tonlabs.io>' ]
 
 [dependencies]
-<<<<<<< HEAD
 ton_abi = { git = 'https://github.com/tonlabs/ever-abi.git', tag = '2.3.78' }
 ton_block = { git = 'https://github.com/tonlabs/ever-block.git', tag = '1.9.41' }
 ton_types = { git = 'https://github.com/tonlabs/ever-types.git', tag = '2.0.0' }
-=======
-ton_abi = { git = 'https://github.com/tonlabs/ever-abi.git', tag = '2.3.76' }
-ton_block = { git = 'https://github.com/tonlabs/ever-block.git', tag = '1.9.39' }
-ton_types = { git = 'https://github.com/tonlabs/ever-types.git', tag = '1.12.7' }
->>>>>>> 890ae719
 
 api_info = { path = '../api/info' }
 api_derive = { path = '../api/derive' }
