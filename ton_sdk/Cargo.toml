--- conflicted
+++ resolved
@@ -3,11 +3,7 @@
 version = "0.1.0"
 
 [dependencies]
-<<<<<<< HEAD
-ton_abi = { git = "https://github.com/tonlabs/ton-labs-abi.git"}
-=======
 ton_abi = { git = "https://github.com/tonlabs/ton-labs-abi.git" }
->>>>>>> 28681ef1
 ton_block = { git = "https://github.com/tonlabs/ton-labs-block.git" }
 ton_vm = { git = "https://github.com/tonlabs/ton-labs-vm.git", default-features = false }
 ton_types = { git = "https://github.com/tonlabs/ton-labs-types.git" }
