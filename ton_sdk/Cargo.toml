--- conflicted
+++ resolved
@@ -1,10 +1,6 @@
 [package]
 name = "ton_sdk"
-<<<<<<< HEAD
-version = "1.1.1"
-=======
 version = "1.2.0"
->>>>>>> 2aa4533d
 edition = "2018"
 license = "Apache-2.0"
 
