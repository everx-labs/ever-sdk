--- conflicted
+++ resolved
@@ -15,10 +15,6 @@
 ed25519-dalek = "^0.9.1"
 lazy_static = "1.1.0"
 base64 = "0.10.0"
-<<<<<<< HEAD
-crc = "^1.0.0"
-=======
->>>>>>> 607fad19
 crc16 = "0.4.0"
 
 ton_abi_core =  { path = "../abi/abi_core" }
